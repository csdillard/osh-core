--- conflicted
+++ resolved
@@ -14,87 +14,36 @@
 
 package org.sensorhub.ui;
 
-<<<<<<< HEAD
-import java.util.ArrayList;
-import java.util.Date;
-import java.util.Iterator;
-import java.util.List;
-import java.util.Locale;
-import java.util.TimeZone;
-import net.opengis.swe.v20.DataBlock;
-import net.opengis.swe.v20.DataComponent;
-import net.opengis.swe.v20.DataRecord;
-import net.opengis.swe.v20.HasUom;
-import net.opengis.swe.v20.ScalarComponent;
-import net.opengis.swe.v20.Time;
-import net.opengis.swe.v20.Vector;
 import org.sensorhub.api.module.ModuleConfig;
-import org.sensorhub.api.persistence.DataFilter;
-=======
-import org.sensorhub.api.module.ModuleConfig;
->>>>>>> 8e021554
 import org.sensorhub.api.persistence.IRecordStoreInfo;
 import org.sensorhub.api.persistence.IRecordStorageModule;
 import org.sensorhub.ui.api.IModuleAdminPanel;
 import org.sensorhub.ui.data.MyBeanItem;
-<<<<<<< HEAD
-import org.tltv.gantt.Gantt;
-import org.tltv.gantt.client.shared.Resolution;
-import org.tltv.gantt.client.shared.Step;
-import org.tltv.gantt.client.shared.SubStep;
-import org.vast.swe.ScalarIndexer;
-import org.vast.util.DateTimeFormat;
-import com.vaadin.v7.data.util.converter.Converter;
-import com.vaadin.shared.ui.ContentMode;
-=======
->>>>>>> 8e021554
 import com.vaadin.ui.Alignment;
 import com.vaadin.ui.Button;
 import com.vaadin.ui.Button.ClickEvent;
 import com.vaadin.ui.Button.ClickListener;
 import com.vaadin.ui.Component;
-<<<<<<< HEAD
-import com.vaadin.ui.GridLayout;
-import com.vaadin.ui.HorizontalLayout;
-import com.vaadin.ui.Label;
-import com.vaadin.ui.Panel;
-import com.vaadin.v7.ui.Table;
-=======
 import com.vaadin.ui.HorizontalLayout;
 import com.vaadin.ui.Label;
 import com.vaadin.ui.Panel;
 import com.vaadin.ui.VerticalLayout;
->>>>>>> 8e021554
 
 
 /**
  * <p>
-<<<<<<< HEAD
- * Admin panel for sensor modules.<br/>
- * This adds a section to view structure of inputs and outputs,
- * and allows the user to send commands and view output data values.
- * </p>
- *
- * @author Alex Robin
-=======
  * Admin panel for storage modules.<br/>
  * This adds a section to view storage content in a table + histograms to
  * view the distribution of data records over time
  * </p>
  *
- * @author Alex Robin <alex.robin@sensiasoftware.com>
->>>>>>> 8e021554
+ * @author Alex Robin
  * @since 1.0
  */
 @SuppressWarnings("serial")
 public class StorageAdminPanel extends DefaultModulePanel<IRecordStorageModule<?>> implements IModuleAdminPanel<IRecordStorageModule<?>>
 {
-<<<<<<< HEAD
-        
-=======
-       
-    
->>>>>>> 8e021554
+
     @Override
     public void build(final MyBeanItem<ModuleConfig> beanItem, final IRecordStorageModule<?> storage)
     {
@@ -103,11 +52,7 @@
         if (storage != null)
         {            
             // section layout
-<<<<<<< HEAD
-            final GridLayout form = new GridLayout();
-=======
             final VerticalLayout form = new VerticalLayout();
->>>>>>> 8e021554
             form.setWidth(100.0f, Unit.PERCENTAGE);
             form.setMargin(false);
             form.setSpacing(true);
@@ -148,11 +93,7 @@
     }
     
     
-<<<<<<< HEAD
-    protected void buildDataPanel(GridLayout form, IRecordStorageModule<?> storage)
-=======
     protected void buildDataPanel(VerticalLayout form, final IRecordStorageModule<?> storage)
->>>>>>> 8e021554
     {        
         // measurement outputs
         int i = 1;        
@@ -160,35 +101,6 @@
         {
             for (IRecordStoreInfo dsInfo: storage.getRecordStores().values())
             {
-<<<<<<< HEAD
-                Panel panel = newPanel("Stream #" + i++);                
-                GridLayout panelLayout = ((GridLayout)panel.getContent());
-                panelLayout.setSpacing(true);
-                
-                // stored time period
-                double[] timeRange = storage.getRecordsTimeRange(dsInfo.getName());
-                String timeRangeText = Double.isNaN(timeRange[0]) ? "Empty" : 
-                        new DateTimeFormat().formatIso(timeRange[0], 0) + " / " +
-                        new DateTimeFormat().formatIso(timeRange[1], 0);
-                Label l = new Label("<b>Time Range:</b> " + timeRangeText);
-                l.setContentMode(ContentMode.HTML);
-                panelLayout.addComponent(l, 0, 0, 1, 0);
-                
-                // time line
-                panelLayout.addComponent(buildGantt(storage, dsInfo), 0, 1, 1, 1);
-                
-                // data structure
-                DataComponent dataStruct = dsInfo.getRecordDescription();
-                Component sweForm = new SWECommonForm(dataStruct);
-                panelLayout.addComponent(sweForm);
-                
-                // data table
-                panelLayout.addComponent(buildTable(storage, dsInfo));
-                
-                Component oldPanel = form.getComponent(0, i); // we start at index 2 because there is a spacer and the title on top
-                if (oldPanel != null)
-                    form.replaceComponent(oldPanel, panel);
-=======
                 Panel panel = new StorageStreamPanel(i++, storage, dsInfo);
                 
                 // we start at index 2 because there is a spacer and the title on top
@@ -197,178 +109,9 @@
                     Component oldPanel = form.getComponent(i);
                     form.replaceComponent(oldPanel, panel);
                 }
->>>>>>> 8e021554
                 else
                     form.addComponent(panel);
             }
         }
-<<<<<<< HEAD
-    }
-    
-    
-    protected Gantt buildGantt(IRecordStorageModule<?> storage, IRecordStoreInfo recordInfo)
-    {
-        double[] timeRange = storage.getRecordsTimeRange(recordInfo.getName());
-        timeRange[0] -= 3600;
-        timeRange[1] += 3600;
-        
-        Gantt gantt = new Gantt();
-        gantt.setWidth(100, Unit.PERCENTAGE);
-        gantt.setHeight(130, Unit.PIXELS);
-        gantt.setResizableSteps(false);
-        gantt.setMovableSteps(false);
-        gantt.setTimeZone(TimeZone.getTimeZone("UTC"));
-        gantt.setStartDate(new Date((long)(timeRange[0]*1000)));
-        gantt.setEndDate(new Date((long)(timeRange[1]*1000)));        
-        gantt.setYearsVisible(false);
-        gantt.setTimelineMonthFormat("MMMM yyyy");
-        gantt.setResolution(Resolution.Hour);
-        
-        Step dataTimeRange = new Step(getPrettyName(recordInfo.getRecordDescription()));
-        dataTimeRange.setBackgroundColor("FFFFFF");
-        dataTimeRange.setStartDate((long)(timeRange[0]*1000));
-        dataTimeRange.setEndDate((long)(timeRange[1]*1000));
-                
-        // add periods when data is actually available
-        Iterator<double[]> clusterTimes = storage.getRecordsTimeClusters(recordInfo.getName());
-        while (clusterTimes.hasNext())
-        {
-            timeRange = clusterTimes.next();
-            SubStep clusterPeriod = new SubStep();
-            clusterPeriod.setStartDate((long)(timeRange[0]*1000));
-            clusterPeriod.setEndDate((long)(timeRange[1]*1000));
-            dataTimeRange.addSubStep(clusterPeriod);
-            
-            clusterPeriod.setDescription(
-                    new DateTimeFormat().formatIso(timeRange[0], 0) + " / " +
-                    new DateTimeFormat().formatIso(timeRange[1], 0)
-            );
-        }        
-        
-        gantt.addStep(dataTimeRange);
-        
-        gantt.addClickListener(new Gantt.ClickListener() {
-            @Override
-            public void onGanttClick(org.tltv.gantt.Gantt.ClickEvent event) {
-                System.out.println("click");
-            }
-        });
-        
-        return gantt;
-    }
-    
-    
-    protected Table buildTable(IRecordStorageModule<?> storage, IRecordStoreInfo recordInfo)
-    {
-        Table table = new Table();
-        table.setWidth(100, Unit.PERCENTAGE);
-        table.setPageLength(10);
-        
-        // add column names
-        List<ScalarIndexer> indexers = new ArrayList<>();
-        DataComponent recordDef = recordInfo.getRecordDescription();
-        addColumns(recordDef, recordDef, table, indexers);
-        
-        // add data
-        Iterator<DataBlock> it = storage.getDataBlockIterator(new DataFilter(recordInfo.getName()));
-        int count = 0;
-        int pageSize = 10;
-        while (it.hasNext() && count < pageSize)
-        {
-            DataBlock dataBlk = it.next();
-            
-            Object[] values = new Object[indexers.size()];
-            for (int i=0; i<values.length; i++)
-                values[i] = indexers.get(i).getStringValue(dataBlk);
-            
-            table.addItem(values, count);
-            count++;
-        }
-        
-        return table;
-    }
-    
-    
-    protected void addColumns(DataComponent recordDef, DataComponent component, Table table, List<ScalarIndexer> indexers)
-    {
-        if (component instanceof ScalarComponent)
-        {
-            // add column names
-            String propId = component.getName();
-            String label = getPrettyName(component);
-            table.addContainerProperty(propId, String.class, null, label, null, null);
-            
-            // correct time formatting
-            String uomUri = (component instanceof HasUom) ? ((HasUom)component).getUom().getHref() : null;
-            if (Time.ISO_TIME_UNIT.equals(uomUri))
-            {
-                table.setConverter(propId, new Converter<String, String>() {
-                    DateTimeFormat dateFormat = new DateTimeFormat();
-                    
-                    @Override
-                    public String convertToPresentation(String value, Class<? extends String> targetType, Locale locale) throws ConversionException
-                    {
-                        return dateFormat.formatIso(Double.parseDouble(value), 0);
-                    }
-                    
-                    @Override
-                    public String convertToModel(String value, Class<? extends String> targetType, Locale locale)
-                    {
-                        return null;
-                    }
-                    
-                    @Override
-                    public Class<String> getModelType()
-                    {
-                        return String.class;
-                    }
-                    
-                    @Override
-                    public Class<String> getPresentationType()
-                    {
-                        return String.class;
-                    }                        
-                });
-            }
-            
-            // prepare indexer for reading from datablocks
-            indexers.add(new ScalarIndexer(recordDef, (ScalarComponent)component));
-        }
-        
-        // call recursively for records
-        else if (component instanceof DataRecord || component instanceof Vector)
-        {
-            for (int i = 0; i < component.getComponentCount(); i++)
-            {
-                DataComponent child = component.getComponent(i);
-                addColumns(recordDef, child, table, indexers);
-            }
-        }
-    }
-    
-    
-    protected String getPrettyName(DataComponent dataComponent)
-    {
-        String label = dataComponent.getLabel();
-        if (label == null)
-            label = DisplayUtils.getPrettyName(dataComponent.getName());
-        return label;
-    }
-    
-    
-    protected Panel newPanel(String title)
-    {
-        Panel panel = new Panel(title);
-        GridLayout layout = new GridLayout(2, 2);
-        layout.setWidth(100.0f, Unit.PERCENTAGE);
-        layout.setMargin(true);
-        layout.setSpacing(true);
-        layout.setColumnExpandRatio(0, 0.2f);
-        layout.setColumnExpandRatio(1, 0.8f);
-        layout.setDefaultComponentAlignment(Alignment.TOP_LEFT);
-        panel.setContent(layout);
-        return panel;
-=======
->>>>>>> 8e021554
     }
 }
--- conflicted
+++ resolved
@@ -54,7 +54,6 @@
  */
 @SuppressWarnings("serial")
 public class SensorAdminPanel extends DefaultModulePanel<ISensorModule<?>> implements IModuleAdminPanel<ISensorModule<?>>
-<<<<<<< HEAD
 {
     public static final int REFRESH_TIMEOUT = 3*AdminUIModule.HEARTBEAT_INTERVAL*1000;
     Panel obsPanel, statusPanel, commandsPanel;
@@ -107,7 +106,7 @@
             }
             
             // outputs section
-            if (!module.getAllOutputs().isEmpty())
+            if (!module.getOutputs().isEmpty())
             {
                 // title
                 addComponent(new Spacing());
@@ -289,239 +288,5 @@
         layout.setDefaultComponentAlignment(Alignment.TOP_LEFT);
         panel.setContent(layout);
         return panel;
-=======
-{
-    Panel obsPanel, statusPanel, commandsPanel;
-    Map<String, DataComponent> outputBuffers = new HashMap<>();
-    
-    
-    static class Spacing extends Label
-    {
-        public Spacing()
-        {
-            setHeight(0, Unit.PIXELS);
-        }
-    }
-    
-    
-    @Override
-    public void build(final MyBeanItem<ModuleConfig> beanItem, final ISensorModule<?> module)
-    {
-        super.build(beanItem, module);       
-        
-        // sensor info panel
-        if (module.isInitialized())
-        {
-            Label sectionLabel = new Label("Sensor Info");
-            sectionLabel.addStyleName(STYLE_H3);
-            sectionLabel.addStyleName(STYLE_COLORED);
-            addComponent(sectionLabel);
-            addComponent(new Label("<b>Unique ID:</b> " + module.getUniqueIdentifier(), ContentMode.HTML));
-            AbstractFeature foi = module.getCurrentFeatureOfInterest();
-            if (foi != null)
-                addComponent(new Label("<b>FOI ID:</b> " + foi.getUniqueIdentifier(), ContentMode.HTML));
-        
-            // inputs section
-            if (!module.getCommandInputs().isEmpty())
-            {
-                // title
-                addComponent(new Spacing());
-                HorizontalLayout titleBar = new HorizontalLayout();
-                titleBar.setSpacing(true);
-                sectionLabel = new Label("Inputs");
-                sectionLabel.addStyleName(STYLE_H3);
-                sectionLabel.addStyleName(STYLE_COLORED);
-                titleBar.addComponent(sectionLabel);
-                titleBar.setComponentAlignment(sectionLabel, Alignment.MIDDLE_LEFT);
-                titleBar.setHeight(31.0f, Unit.PIXELS);
-                addComponent(titleBar);
-                
-                // control panels
-                buildControlInputsPanels(module);
-            }
-            
-            // outputs section
-            if (!module.getOutputs().isEmpty())
-            {
-                // title
-                addComponent(new Spacing());
-                HorizontalLayout titleBar = new HorizontalLayout();
-                titleBar.setSpacing(true);
-                sectionLabel = new Label("Outputs");
-                sectionLabel.addStyleName(STYLE_H3);
-                sectionLabel.addStyleName(STYLE_COLORED);
-                titleBar.addComponent(sectionLabel);
-                titleBar.setComponentAlignment(sectionLabel, Alignment.MIDDLE_LEFT);
-                
-                // refresh button
-                final Timer timer = new Timer();
-                final Button refreshButton = new Button("Refresh");
-                refreshButton.setDescription("Toggle auto-refresh data once per second");
-                refreshButton.setIcon(REFRESH_ICON);
-                refreshButton.addStyleName(STYLE_SMALL);
-                refreshButton.addStyleName(STYLE_QUIET);
-                refreshButton.setData(false);
-                titleBar.addComponent(refreshButton);
-                titleBar.setComponentAlignment(refreshButton, Alignment.MIDDLE_LEFT);
-                addComponent(titleBar);
-                
-                refreshButton.addClickListener(new ClickListener() {
-                    transient TimerTask autoRefreshTask;                    
-                    @Override
-                    public void buttonClick(ClickEvent event)
-                    {
-                        // toggle button state
-                        boolean state = !(boolean)refreshButton.getData();
-                        refreshButton.setData(state);
-                        
-                        if (state)
-                        {
-                            autoRefreshTask = new TimerTask()
-                            {
-                                @Override
-                                public void run()
-                                {
-                                    final UI ui = SensorAdminPanel.this.getUI();
-                                    
-                                    if (ui != null)
-                                    {
-                                        ui.access(new Runnable() {
-                                            @Override
-                                            public void run()
-                                            {
-                                                rebuildOutputsPanels(module);
-                                                ui.push();
-                                            }
-                                        });
-                                    }
-                                    else
-                                        cancel(); // if panel was detached
-                                }
-                            };
-                            timer.schedule(autoRefreshTask, 0L, 1000L);
-                            refreshButton.setIcon(FontAwesome.TIMES);
-                            refreshButton.setCaption("Stop");
-                        }
-                        else
-                        {
-                            autoRefreshTask.cancel();
-                            refreshButton.setIcon(REFRESH_ICON);
-                            refreshButton.setCaption("Refresh");
-                        }
-                    }
-                });               
-                        
-                // output panels
-                rebuildOutputsPanels(module);
-            }
-        }
-    }
-    
-        
-    protected void rebuildOutputsPanels(ISensorModule<?> module)
-    {
-        if (module != null)
-        {
-            Panel oldPanel;
-            
-            // measurement outputs
-            if (!module.getObservationOutputs().isEmpty())
-            {
-                oldPanel = obsPanel;
-                obsPanel = newPanel("Observation Outputs");
-                for (ISensorDataInterface output: module.getObservationOutputs().values())
-                {
-                    // used cached output component if available
-                    DataComponent dataStruct = outputBuffers.get(output.getName());                    
-                    if (dataStruct == null)
-                    {
-                        dataStruct = output.getRecordDescription().copy();
-                        outputBuffers.put(dataStruct.getName(), dataStruct);
-                    }
-                        
-                    // load latest data into component
-                    DataBlock latestRecord = output.getLatestRecord();
-                    if (latestRecord != null)
-                        dataStruct.setData(latestRecord);
-                    
-                    // data structure
-                    Component sweForm = new SWECommonForm(dataStruct);
-                    ((Layout)obsPanel.getContent()).addComponent(sweForm);
-                }
-                
-                if (oldPanel != null)
-                    replaceComponent(oldPanel, obsPanel);
-                else
-                    addComponent(obsPanel);
-            }
-            
-            // status outputs
-            if (!module.getStatusOutputs().isEmpty())
-            {
-                oldPanel = statusPanel;
-                statusPanel = newPanel("Status Outputs");
-                for (ISensorDataInterface output: module.getStatusOutputs().values())
-                {
-                    // used cached output component if available
-                    DataComponent dataStruct = outputBuffers.get(output.getName());                    
-                    if (dataStruct == null)
-                    {
-                        dataStruct = output.getRecordDescription().copy();
-                        outputBuffers.put(dataStruct.getName(), dataStruct);
-                    }
-                    
-                    // load latest data into component
-                    DataBlock latestRecord = output.getLatestRecord();
-                    if (latestRecord != null)
-                        dataStruct.setData(latestRecord);
-                    
-                    // data structure
-                    Component sweForm = new SWECommonForm(dataStruct);
-                    ((Layout)statusPanel.getContent()).addComponent(sweForm);
-                }           
-    
-                if (oldPanel != null)
-                    replaceComponent(oldPanel, statusPanel);
-                else
-                    addComponent(statusPanel);
-            }
-        }
-    }
-    
-    
-    protected void buildControlInputsPanels(ISensorModule<?> module)
-    {
-        if (module != null)
-        {
-            Panel oldPanel;
-            
-            // command inputs
-            oldPanel = commandsPanel;
-            commandsPanel = newPanel("Command Inputs");
-            for (ISensorControlInterface input: module.getCommandInputs().values())
-            {
-                Component sweForm = new SWEControlForm(input);
-                ((Layout)commandsPanel.getContent()).addComponent(sweForm);
-            }           
-
-            if (oldPanel != null)
-                replaceComponent(oldPanel, commandsPanel);
-            else
-                addComponent(commandsPanel);
-        }
-    }
-    
-    
-    protected Panel newPanel(String title)
-    {
-        Panel panel = new Panel(title);
-        VerticalLayout layout = new VerticalLayout();
-        layout.setSizeFull();
-        layout.setMargin(true);
-        layout.setSpacing(true);
-        layout.setDefaultComponentAlignment(Alignment.TOP_LEFT);
-        panel.setContent(layout);
-        return panel;
->>>>>>> cf1cdd57
     }
 }
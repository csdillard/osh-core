/***************************** BEGIN LICENSE BLOCK ***************************

The contents of this file are subject to the Mozilla Public License, v. 2.0.
If a copy of the MPL was not distributed with this file, You can obtain one
at http://mozilla.org/MPL/2.0/.

Software distributed under the License is distributed on an "AS IS" basis,
WITHOUT WARRANTY OF ANY KIND, either express or implied. See the License
for the specific language governing rights and limitations under the License.
 
Copyright (C) 2012-2015 Sensia Software LLC. All Rights Reserved.
 
******************************* END LICENSE BLOCK ***************************/

package org.sensorhub.ui;

import java.util.ArrayList;
import java.util.Collection;
import java.util.HashMap;
import java.util.Map;
import org.sensorhub.api.common.SensorHubException;
import org.sensorhub.api.module.IModuleProvider;
import org.sensorhub.api.module.ModuleConfig;
import org.sensorhub.impl.SensorHub;
import org.sensorhub.impl.module.ModuleRegistry;
import org.sensorhub.ui.api.UIConstants;
import com.vaadin.ui.Alignment;
import com.vaadin.ui.Button;
<<<<<<< HEAD
import com.vaadin.v7.ui.Table;
=======
import com.vaadin.ui.Table;
>>>>>>> 91657678
import com.vaadin.ui.VerticalLayout;
import com.vaadin.ui.Window;
import com.vaadin.ui.Button.ClickEvent;
import com.vaadin.ui.Button.ClickListener;
import com.vaadin.ui.HorizontalLayout;


/**
 * <p>
 * Popup window showing a list of selectable OSH modules
 * </p>
 *
 * @author Alex Robin <alex.robin@sensiasoftware.com>
 * @since Feb 24, 2017
 */
@SuppressWarnings("serial")
public class ModuleTypeSelectionPopup extends Window implements UIConstants
{
    static final String PROP_NAME = "name";
    static final String PROP_VERSION = "version";
    static final String PROP_DESC = "desc";
    static final String PROP_AUTHOR = "author";
    
    
    protected interface ModuleTypeSelectionCallback
    {
        public void onSelected(ModuleConfig config);
    }
    
    
    protected interface ModuleTypeSelectionWithClearCallback extends ModuleTypeSelectionCallback
    {
        public void onClearSelection();
    }
    
    
    public ModuleTypeSelectionPopup(final Class<?> moduleType, final ModuleTypeSelectionCallback callback)
    {
        super("Select Module Type");
        
        ModuleRegistry registry = SensorHub.getInstance().getModuleRegistry();
<<<<<<< HEAD
        Collection<IModuleProvider> providers = new ArrayList<IModuleProvider>();
=======
        Collection<IModuleProvider> providers = new ArrayList<>();
>>>>>>> 91657678
        for (IModuleProvider provider: registry.getInstalledModuleTypes())
        {
            Class<?> configClass = provider.getModuleConfigClass();
            Class<?> moduleClass = provider.getModuleClass();
            if (moduleType.isAssignableFrom(configClass) || moduleType.isAssignableFrom(moduleClass))
                providers.add(provider);                
        }
        
        buildDialog(providers, callback);
    }
    
    
    public ModuleTypeSelectionPopup(Collection<IModuleProvider> moduleProviders, final ModuleTypeSelectionCallback callback)
    {
        super("Select Module Type");
        buildDialog(moduleProviders, callback);
    }
    
    
    protected void buildDialog(Collection<IModuleProvider> moduleProviders, final ModuleTypeSelectionCallback callback)
    {
        VerticalLayout layout = new VerticalLayout();
        layout.setMargin(true);
        layout.setSpacing(true);
        
        // generate table with module list
        final Table table = new Table();
        table.setSizeFull();
        table.setSelectable(true);       
        table.addContainerProperty(PROP_NAME, String.class, null);
        table.addContainerProperty(PROP_VERSION, String.class, null);
        table.addContainerProperty(PROP_DESC, String.class, null);
        table.addContainerProperty(PROP_AUTHOR, String.class, null);
<<<<<<< HEAD
        table.setColumnHeaders(new String[] {"Module Type", "Version", "Description", "Author"});
        table.setPageLength(10);
        table.setMultiSelect(false);
        
        final Map<Object, IModuleProvider> providerMap = new HashMap<Object, IModuleProvider>();
=======
        table.setColumnHeaders("Module Type", "Version", "Description", "Author");
        table.setPageLength(10);
        table.setMultiSelect(false);
        
        final Map<Object, IModuleProvider> providerMap = new HashMap<>();
>>>>>>> 91657678
        for (IModuleProvider provider: moduleProviders)
        {
            Object id = table.addItem(new Object[] {
                    provider.getModuleName(),
                    provider.getModuleVersion(),
                    provider.getModuleDescription(),
                    provider.getProviderName()}, null);
            providerMap.put(id, provider);
        }
        layout.addComponent(table);
        
        // link to more modules
        Button installNew = new Button("Install More Modules...");
        installNew.setStyleName(STYLE_LINK);
        layout.addComponent(installNew);
        layout.setComponentAlignment(installNew, Alignment.MIDDLE_RIGHT);
        installNew.addClickListener(new ClickListener()
        {
            private static final long serialVersionUID = 1L;
            
            @Override
            public void buttonClick(ClickEvent event)
            {
                //close();
                getUI().addWindow(new DownloadModulesPopup());
            }
        });
        
        // buttons bar
        HorizontalLayout buttons = new HorizontalLayout();
        buttons.setSpacing(true);
        layout.addComponent(buttons);
        layout.setComponentAlignment(buttons, Alignment.MIDDLE_CENTER);
        
        // OK button
        final ModuleRegistry registry = SensorHub.getInstance().getModuleRegistry();
        Button okButton = new Button("OK");
        okButton.addClickListener(new Button.ClickListener() {
            private static final long serialVersionUID = 1L;

            @Override
            public void buttonClick(ClickEvent event)
            {
                Object selectedItemId = table.getValue();
                IModuleProvider provider = providerMap.get(selectedItemId);
                
                try
                {
                    if (selectedItemId != null)
                    {
                        // send back new config object
                        ModuleConfig config = registry.createModuleConfig(provider);
                        callback.onSelected(config); 
                    }
                    
                    close();
                }
                catch (NoClassDefFoundError e)
                {
                    DisplayUtils.showDependencyError(provider.getClass(), e);
<<<<<<< HEAD
                    return;
=======
>>>>>>> 91657678
                }
                catch (SensorHubException e)
                {
                    DisplayUtils.showErrorPopup("Cannot add new module", e);
                }
            }
        });
        buttons.addComponent(okButton);
        
        // also add clear button if callback allows for clearing
        if (callback instanceof ModuleTypeSelectionWithClearCallback)
        {
            // add clear button
            Button clearButton = new Button("Select None");
            clearButton.addClickListener(new Button.ClickListener() {
                private static final long serialVersionUID = 1L;
                
                @Override
                public void buttonClick(ClickEvent event)
                {
                    try
                    {
                        ((ModuleTypeSelectionWithClearCallback)callback).onClearSelection();
                    }
                    finally
                    {
                        close();
                    }                    
                }
            });
            buttons.addComponent(clearButton);
        }
        
        setContent(layout);
        center();
    }
}<|MERGE_RESOLUTION|>--- conflicted
+++ resolved
@@ -26,11 +26,7 @@
 import org.sensorhub.ui.api.UIConstants;
 import com.vaadin.ui.Alignment;
 import com.vaadin.ui.Button;
-<<<<<<< HEAD
 import com.vaadin.v7.ui.Table;
-=======
-import com.vaadin.ui.Table;
->>>>>>> 91657678
 import com.vaadin.ui.VerticalLayout;
 import com.vaadin.ui.Window;
 import com.vaadin.ui.Button.ClickEvent;
@@ -72,11 +68,7 @@
         super("Select Module Type");
         
         ModuleRegistry registry = SensorHub.getInstance().getModuleRegistry();
-<<<<<<< HEAD
-        Collection<IModuleProvider> providers = new ArrayList<IModuleProvider>();
-=======
         Collection<IModuleProvider> providers = new ArrayList<>();
->>>>>>> 91657678
         for (IModuleProvider provider: registry.getInstalledModuleTypes())
         {
             Class<?> configClass = provider.getModuleConfigClass();
@@ -110,19 +102,11 @@
         table.addContainerProperty(PROP_VERSION, String.class, null);
         table.addContainerProperty(PROP_DESC, String.class, null);
         table.addContainerProperty(PROP_AUTHOR, String.class, null);
-<<<<<<< HEAD
-        table.setColumnHeaders(new String[] {"Module Type", "Version", "Description", "Author"});
-        table.setPageLength(10);
-        table.setMultiSelect(false);
-        
-        final Map<Object, IModuleProvider> providerMap = new HashMap<Object, IModuleProvider>();
-=======
         table.setColumnHeaders("Module Type", "Version", "Description", "Author");
         table.setPageLength(10);
-        table.setMultiSelect(false);
-        
+        table.setMultiSelect(false);        
         final Map<Object, IModuleProvider> providerMap = new HashMap<>();
->>>>>>> 91657678
+        
         for (IModuleProvider provider: moduleProviders)
         {
             Object id = table.addItem(new Object[] {
@@ -183,10 +167,7 @@
                 catch (NoClassDefFoundError e)
                 {
                     DisplayUtils.showDependencyError(provider.getClass(), e);
-<<<<<<< HEAD
                     return;
-=======
->>>>>>> 91657678
                 }
                 catch (SensorHubException e)
                 {

/***************************** BEGIN LICENSE BLOCK ***************************

The contents of this file are subject to the Mozilla Public License, v. 2.0.
If a copy of the MPL was not distributed with this file, You can obtain one
at http://mozilla.org/MPL/2.0/.

Software distributed under the License is distributed on an "AS IS" basis,
WITHOUT WARRANTY OF ANY KIND, either express or implied. See the License
for the specific language governing rights and limitations under the License.
 
Copyright (C) 2012-2015 Sensia Software LLC. All Rights Reserved.
 
******************************* END LICENSE BLOCK ***************************/

package org.sensorhub.ui;

import java.text.NumberFormat;
import java.util.ArrayList;
import java.util.Collection;
import java.util.Collections;
import java.util.List;
import java.util.Locale;
import java.util.Map;
import java.util.TimeZone;
<<<<<<< HEAD
import org.sensorhub.api.ISensorHub;
=======
>>>>>>> 8e021554
import org.sensorhub.api.comm.ICommNetwork;
import org.sensorhub.api.comm.ICommNetwork.NetworkType;
import org.sensorhub.api.config.DisplayInfo.FieldType.Type;
import org.sensorhub.api.config.DisplayInfo.ValueRange;
import org.sensorhub.api.module.IModule;
import org.sensorhub.api.module.IModuleProvider;
import org.sensorhub.api.module.ModuleConfig;
<<<<<<< HEAD
=======
import org.sensorhub.impl.SensorHub;
>>>>>>> 8e021554
import org.sensorhub.impl.module.ModuleRegistry;
import org.sensorhub.impl.sensor.SensorSystemConfig.ProcessMember;
import org.sensorhub.impl.sensor.SensorSystemConfig.SensorMember;
import org.sensorhub.ui.ModuleInstanceSelectionPopup.ModuleInstanceSelectionCallback;
import org.sensorhub.ui.ModuleTypeSelectionPopup.ModuleTypeSelectionWithClearCallback;
import org.sensorhub.ui.NetworkAddressSelectionPopup.AddressSelectionCallback;
import org.sensorhub.ui.ObjectTypeSelectionPopup.ObjectTypeSelectionCallback;
import org.sensorhub.ui.ObjectTypeSelectionPopup.ObjectTypeSelectionWithClearCallback;
import org.sensorhub.ui.ValueEntryPopup.ValueCallback;
import org.sensorhub.ui.api.IModuleConfigForm;
import org.sensorhub.ui.api.UIConstants;
import org.sensorhub.ui.data.BaseProperty;
import org.sensorhub.ui.data.BeanUtils;
import org.sensorhub.ui.data.ComplexProperty;
import org.sensorhub.ui.data.ContainerProperty;
import org.sensorhub.ui.data.FieldProperty;
import org.sensorhub.ui.data.MapProperty;
import org.sensorhub.ui.data.MyBeanItem;
import org.sensorhub.ui.data.MyBeanItemContainer;
<<<<<<< HEAD
import com.vaadin.v7.data.Buffered.SourceException;
import com.vaadin.v7.data.Property;
import com.vaadin.v7.data.Validator.InvalidValueException;
import com.vaadin.v7.data.fieldgroup.FieldGroup;
import com.vaadin.v7.data.fieldgroup.FieldGroup.CommitEvent;
import com.vaadin.v7.data.fieldgroup.FieldGroup.CommitException;
import com.vaadin.v7.data.fieldgroup.FieldGroup.CommitHandler;
import com.vaadin.v7.data.util.converter.StringToDoubleConverter;
import com.vaadin.v7.data.util.converter.StringToFloatConverter;
import com.vaadin.v7.data.validator.IntegerRangeValidator;
import com.vaadin.v7.data.validator.StringLengthValidator;
import org.slf4j.Logger;
import com.vaadin.server.FontAwesome;
import com.vaadin.shared.ui.MarginInfo;
import com.vaadin.v7.shared.ui.datefield.Resolution;
import com.vaadin.ui.AbstractComponent;
import com.vaadin.v7.ui.AbstractField;
import com.vaadin.v7.ui.AbstractSelect.ItemCaptionMode;
import com.vaadin.ui.Alignment;
import com.vaadin.ui.Button;
import com.vaadin.ui.Button.ClickListener;
import com.vaadin.v7.ui.CheckBox;
import com.vaadin.ui.Component;
import com.vaadin.ui.ComponentContainer;
import com.vaadin.v7.ui.DateField;
import com.vaadin.v7.ui.Field;
=======
import com.vaadin.data.Buffered.SourceException;
import com.vaadin.data.Property;
import com.vaadin.data.fieldgroup.FieldGroup;
import com.vaadin.data.fieldgroup.FieldGroup.CommitEvent;
import com.vaadin.data.fieldgroup.FieldGroup.CommitException;
import com.vaadin.data.fieldgroup.FieldGroup.CommitHandler;
import com.vaadin.data.util.converter.StringToDoubleConverter;
import com.vaadin.data.util.converter.StringToFloatConverter;
import com.vaadin.data.validator.IntegerRangeValidator;
import com.vaadin.data.validator.StringLengthValidator;
import com.vaadin.server.FontAwesome;
import com.vaadin.shared.ui.MarginInfo;
import com.vaadin.shared.ui.datefield.Resolution;
import com.vaadin.ui.AbstractComponent;
import com.vaadin.ui.AbstractField;
import com.vaadin.ui.AbstractSelect.ItemCaptionMode;
import com.vaadin.ui.Alignment;
import com.vaadin.ui.Button;
import com.vaadin.ui.Button.ClickListener;
import com.vaadin.ui.CheckBox;
import com.vaadin.ui.Component;
import com.vaadin.ui.ComponentContainer;
import com.vaadin.ui.DateField;
import com.vaadin.ui.Field;
>>>>>>> 8e021554
import com.vaadin.ui.FormLayout;
import com.vaadin.ui.GridLayout;
import com.vaadin.ui.HorizontalLayout;
import com.vaadin.ui.Label;
<<<<<<< HEAD
import com.vaadin.v7.ui.ListSelect;
import com.vaadin.v7.ui.PasswordField;
=======
import com.vaadin.ui.ListSelect;
import com.vaadin.ui.PasswordField;
>>>>>>> 8e021554
import com.vaadin.ui.TabSheet;
import com.vaadin.ui.TabSheet.CloseHandler;
import com.vaadin.ui.TabSheet.SelectedTabChangeEvent;
import com.vaadin.ui.TabSheet.SelectedTabChangeListener;
import com.vaadin.ui.TabSheet.Tab;
<<<<<<< HEAD
import com.vaadin.v7.ui.Table;
import com.vaadin.ui.Window;
import com.vaadin.ui.Window.CloseEvent;
import com.vaadin.ui.Window.CloseListener;
import com.vaadin.v7.ui.TextField;
import com.vaadin.ui.UI;
=======
import com.vaadin.ui.Table;
import com.vaadin.ui.Window;
import com.vaadin.ui.Window.CloseEvent;
import com.vaadin.ui.Window.CloseListener;
import com.vaadin.ui.TextField;
>>>>>>> 8e021554
import com.vaadin.ui.VerticalLayout;
import com.vaadin.ui.Button.ClickEvent;


/**
 * <p>
 * Generic form builder based on Vaadin framework
 * This auto-generates widget giving types of properties.
 * </p>
 *
 * @author Alex Robin
 * @since Feb 1, 2014
 */
@SuppressWarnings("serial")
public class GenericConfigForm extends VerticalLayout implements IModuleConfigForm, UIConstants
{
    private static final String FIELD_GEN_ERROR = "Cannot generate UI field for ";
    private static final String ADD_ITEM_ERROR = "Cannot add new item to ";
    private static final String CHANGE_OBJECT_ERROR = "Cannot change object type of ";
<<<<<<< HEAD
    protected static final String OPTION_SELECT_MSG = "Please select the desired item";
=======
>>>>>>> 8e021554
    protected static final String MAIN_CONFIG = "General";
    
    protected transient List<Field<?>> labels = new ArrayList<>();
    protected transient List<Field<?>> textBoxes = new ArrayList<>();
    protected transient List<Field<?>> listBoxes = new ArrayList<>();
    protected transient List<Field<?>> numberBoxes = new ArrayList<>();
    protected transient List<Field<?>> checkBoxes = new ArrayList<>();
    protected transient List<Component> subForms = new ArrayList<>();
    
    protected transient List<IModuleConfigForm> allForms = new ArrayList<>();
    protected transient FieldGroup fieldGroup;
    protected transient boolean tabJustRemoved;
    protected transient IModuleConfigForm parentForm;
    
    
    @Override
    public void build(String propId, ComplexProperty prop, boolean includeSubForms)
    {
        String title = prop.getLabel();
        if (title == null)
            title = DisplayUtils.getPrettyName(propId);
        
        build(title, prop.getDescription(), prop.getValue(), includeSubForms);
    }
    
    
    @Override
    public void build(String title, String popupText, MyBeanItem<? extends Object> beanItem, boolean includeSubForms)
    {
        labels.clear();
        textBoxes.clear();
        listBoxes.clear();
        numberBoxes.clear();
        checkBoxes.clear();
<<<<<<< HEAD
        subForms.clear();        
        
        setSpacing(false);
        setMargin(false);
        
        // header
        setCaption(title);
        setDescription(popupText);
        
        // form layout
        FormLayout form = new FormLayout();
        form.setWidth(100.0f, Unit.PERCENTAGE);        
=======
        subForms.clear();
        
        // prepare header and form layout
        setSpacing(false);
                                
        // add main form widgets
        FormLayout form = new FormLayout();
        form.setWidth(100.0f, Unit.PERCENTAGE);
        setCaption(title);
        setDescription(popupText);
>>>>>>> 8e021554
        addComponent(form);
        
        // add widget for each visible attribute
        if (beanItem != null)
        {
            fieldGroup = new FieldGroup(beanItem);
            
            for (Object propId: fieldGroup.getUnboundPropertyIds())
            {
                Property<?> prop = fieldGroup.getItemDataSource().getItemProperty(propId);
                if (!isFieldVisible((String)propId))
                    continue;
                
                // sub objects with multiplicity > 1
                if (prop instanceof ContainerProperty)
                    buildListComponent((String)propId, (ContainerProperty)prop, fieldGroup);
                
                // sub object
                else if (prop instanceof ComplexProperty)
                {
                    Component subform = buildSubForm((String)propId, (ComplexProperty)prop);
                    if (subform == null)
                        continue;
                    subForms.add(subform);
                }
                
                // scalar field
                else
                {
                    Field<?> field = null;
                    
                    try
                    {
                        String label = null;
                        if (prop instanceof FieldProperty)
                            label = ((FieldProperty)prop).getLabel();
                        if (label == null)
                            label = DisplayUtils.getPrettyName((String)propId);
                        
                        String desc = null;
                        if (prop instanceof FieldProperty)
                            desc = ((FieldProperty)prop).getDescription();
                        
                        field = buildAndBindField(label, (String)propId, prop);
                        if (field == null)
                            continue;
                        ((AbstractField<?>)field).setDescription(desc);                    
                    }
                    catch (SourceException e)
                    {
<<<<<<< HEAD
                        getLogger().trace(FIELD_GEN_ERROR + propId, e);
=======
                        AdminUIModule.getInstance().getLogger().trace(FIELD_GEN_ERROR + propId, e);
>>>>>>> 8e021554
                        continue;
                    }
                    catch (Exception e)
                    {
<<<<<<< HEAD
                        getLogger().error(FIELD_GEN_ERROR + propId, e);
=======
                        AdminUIModule.getInstance().getLogger().error(FIELD_GEN_ERROR + propId, e);
>>>>>>> 8e021554
                        continue;
                    }
                    
                    // add to one of the widget lists so we can order by widget type
                    Class<?> propType = prop.getType();
                    if (propType.equals(String.class))
                    {
                        if (field instanceof Label)
                            labels.add(field);
                        else
                            textBoxes.add(field);
                    }
                    else if (Enum.class.isAssignableFrom(propType))
                        listBoxes.add(field);
                    else if (Number.class.isAssignableFrom(propType))
                        numberBoxes.add(field);
                    else if (field instanceof CheckBox)
                        checkBoxes.add(field);
                    else
                        subForms.add(field);
                }
            }
        }
            
        // main form
        for (Field<?> w: labels)
            form.addComponent(w);
        for (Field<?> w: textBoxes)
            form.addComponent(w);
        for (Field<?> w: listBoxes)
            form.addComponent(w);
        for (Field<?> w: numberBoxes)
            form.addComponent(w);
        for (Field<?> w: checkBoxes)
            form.addComponent(w);
        
        // subforms
        if (includeSubForms)
        {
            for (Component subForm: subForms)
            {
                Label sectionLabel = new Label(subForm.getCaption());
                sectionLabel.setDescription(subForm.getDescription());
                sectionLabel.addStyleName(STYLE_H3);
                sectionLabel.addStyleName(STYLE_COLORED);
                addComponent(sectionLabel);
                subForm.setCaption(null);
                addComponent(subForm);
            }
        }
    }
    
    
    protected boolean isFieldVisible(String propId)
    {
        return true;
    }
    
    
    /**
     * Method called to generate and bind the Field component corresponding to a
     * scalar property
     * @param label
     * @param propId
     * @param prop
     * @return the generated Field object
     */
    protected Field<?> buildAndBindField(String label, String propId, Property<?> prop)
    {
        Field<?> field = fieldGroup.buildAndBind(label, propId);
<<<<<<< HEAD
=======
        field.addStyleName(UIConstants.STYLE_SMALL);
>>>>>>> 8e021554
        field.setInvalidCommitted(true);
        Class<?> propType = prop.getType();
        
        // disable edit (read only)
<<<<<<< HEAD
        if (propId.equals(PROP_ID) ||
            propId.endsWith(PROP_MODULECLASS))
            field.setReadOnly(true);
        
        // show these only for top level modules
        else if (propId.endsWith("." + PROP_ID) ||
                 propId.endsWith("." + PROP_AUTOSTART))
=======
        if (propId.equals(PROP_ID))
            field.setReadOnly(true);
        else if (propId.endsWith(PROP_MODULECLASS))
            field.setReadOnly(true);
        
        // show these only for top level modules
        else if (propId.endsWith("." + PROP_ID))
            field.setVisible(false);
        else if (propId.endsWith("." + PROP_AUTOSTART))
>>>>>>> 8e021554
            field.setVisible(false);        
        
        // size depending on field type
        if (propType.equals(String.class))
        {
            field.setWidth(500, Unit.PIXELS);            
        }
        else if (propType.equals(int.class) || propType.equals(Integer.class))
        {
            field.setWidth(100, Unit.PIXELS);                
        }
        else if (propType.equals(float.class) || propType.equals(Float.class))
        {
            field.setWidth(100, Unit.PIXELS);
            
            // allow for more digits
            ((TextField)field).setConverter(new StringToFloatConverter() {
                @Override
                protected NumberFormat getFormat(Locale locale)
                {
                    NumberFormat f = NumberFormat.getInstance(locale);
                    f.setMaximumFractionDigits(8);
                    return f;
                }                
            });
        }
        else if (propType.equals(double.class) || propType.equals(Double.class))
<<<<<<< HEAD
        {
            field.setWidth(150, Unit.PIXELS);
            
            // allow for more digits
            ((TextField)field).setConverter(new StringToDoubleConverter() {
                @Override
                protected NumberFormat getFormat(Locale locale)
                {
                    NumberFormat f = NumberFormat.getInstance(locale);
                    f.setMaximumFractionDigits(16);
                    return f;
                }                
            });
        }
        else if (Enum.class.isAssignableFrom(propType))
        {
            ((ListSelect)field).setRows(3);
            field.setWidth(200, Unit.PIXELS);
        }
        
        if (field instanceof TextField)
        {
            ((TextField)field).setImmediate(true);
            ((TextField)field).setNullSettingAllowed(true);
            ((TextField)field).setNullRepresentation("");
        }
        
        else if (field instanceof DateField)
        {
            ((DateField) field).setTimeZone(TimeZone.getTimeZone("UTC"));
            ((DateField) field).setResolution(Resolution.SECOND);
        }
        
        // special fields
        if (prop instanceof BaseProperty)
        {
=======
        {
            field.setWidth(150, Unit.PIXELS);
            
            // allow for more digits
            ((TextField)field).setConverter(new StringToDoubleConverter() {
                @Override
                protected NumberFormat getFormat(Locale locale)
                {
                    NumberFormat f = NumberFormat.getInstance(locale);
                    f.setMaximumFractionDigits(16);
                    return f;
                }                
            });
        }
        else if (Enum.class.isAssignableFrom(propType))
        {
            ((ListSelect)field).setRows(3);
            field.setWidth(200, Unit.PIXELS);
        }
        
        if (field instanceof TextField) {
            ((TextField)field).setImmediate(true);
            ((TextField)field).setNullSettingAllowed(true);
            ((TextField)field).setNullRepresentation("");
        }
        
        else if (field instanceof DateField) {
            ((DateField) field).setTimeZone(TimeZone.getTimeZone("UTC"));
            ((DateField) field).setResolution(Resolution.SECOND);
            ((DateField) field).setDateFormat("yyyy-MM-dd HH:mm:ss '(UTC)'");
            field.setWidth(250, Unit.PIXELS);
        }
        
        // special fields
        if (prop instanceof BaseProperty)
        {
>>>>>>> 8e021554
            BaseProperty<?> advProp = (BaseProperty<?>)prop;
            Type fieldType = advProp.getFieldType();
            if (fieldType != null)
            {
                switch (fieldType)
                {
                    case MODULE_ID:
                        @SuppressWarnings("rawtypes")
                        Class<? extends IModule> moduleClass = advProp.getModuleType();
                        if (moduleClass == null)
                            moduleClass = IModule.class;
                        field = makeModuleSelectField((Field<Object>)field, moduleClass);
                        break;
                        
                    case REMOTE_ADDRESS:
                        NetworkType addressType = advProp.getAddressType();
                        if (addressType == null)
                            addressType = NetworkType.IP;
                        field = makeAddressSelectField((Field<Object>)field, addressType);                        
                        break;
                        
                    case PASSWORD:
                        field = makePasswordField((TextField)field);
                        break;
                        
                    default:
                }
            }
            
            // required
            if (advProp.isRequired())
            {
                if (propType.equals(String.class))
                    field.addValidator(new StringLengthValidator(MSG_REQUIRED_FIELD, 1, Integer.MAX_VALUE, false));
                else if (propType.equals(int.class) || propType.equals(Integer.class))
                    field.addValidator(new IntegerRangeValidator(MSG_REQUIRED_FIELD, Integer.MIN_VALUE, Integer.MAX_VALUE));
            }
                
            // valid range
            ValueRange range = advProp.getValueRange();
            if (range != null)
            {
                String msg = String.format("Value should be within [%d - %d] range", range.min(), range.max());
                field.addValidator(new IntegerRangeValidator(msg, range.min(), range.max()));
            }
        }
        
        return field;
    }
    
    
    @SuppressWarnings("rawtypes")
<<<<<<< HEAD
    protected Field<Object> makeModuleSelectField(Field<Object> field, final Class<?> moduleType)
    {
        return new FieldWrapper<Object>(field) {
=======
    protected Field<Object> makeModuleSelectField(Field<Object> field, final Class<? extends IModule> moduleType)
    {
        field = new FieldWrapper<Object>(field) {
>>>>>>> 8e021554
            @Override
            protected Component initContent()
            {
                HorizontalLayout layout = new HorizontalLayout();
                layout.setSpacing(true);
                
                // inner field
                innerField.setReadOnly(true);
                layout.addComponent(innerField);
                layout.setComponentAlignment(innerField, Alignment.MIDDLE_LEFT);
                final Field<Object> wrapper = this;
                
                // select module button
                Button selectBtn = new Button(FontAwesome.SEARCH);
                selectBtn.setDescription("Lookup Module");
                selectBtn.addStyleName(STYLE_QUIET);
                layout.addComponent(selectBtn);
                layout.setComponentAlignment(selectBtn, Alignment.MIDDLE_LEFT);
                selectBtn.addClickListener(new ClickListener() {
                    @Override
                    public void buttonClick(ClickEvent event)
                    {
                        // show popup to select among available module types
                        ModuleInstanceSelectionPopup popup = new ModuleInstanceSelectionPopup(moduleType, new ModuleInstanceSelectionCallback() {
                            @Override
                            public void onSelected(IModule module)
                            {
                                innerField.setReadOnly(false);
                                wrapper.setValue(module.getLocalID());
                                innerField.setReadOnly(true);
                            }
                        });
                        popup.setModal(true);
                        getUI().addWindow(popup);
                    }
                });
                                
                return layout;
            }             
        };
<<<<<<< HEAD
=======
        
        return field;
>>>>>>> 8e021554
    }
    
    
    protected Field<Object> makeAddressSelectField(Field<Object> field, final NetworkType addressType)
    {
<<<<<<< HEAD
        return new FieldWrapper<Object>(field) {
=======
        field = new FieldWrapper<Object>(field) {
>>>>>>> 8e021554
            @Override
            protected Component initContent()
            {
                HorizontalLayout layout = new HorizontalLayout();
                layout.setSpacing(true);
                
                // inner field
                layout.addComponent(innerField);
                layout.setComponentAlignment(innerField, Alignment.MIDDLE_LEFT);
                final Field<Object> wrapper = this;
                
                // select module button
                Button selectBtn = new Button(FontAwesome.SEARCH);
                selectBtn.setDescription("Lookup Address");
                selectBtn.addStyleName(STYLE_QUIET);
                layout.addComponent(selectBtn);
                layout.setComponentAlignment(selectBtn, Alignment.MIDDLE_LEFT);
                selectBtn.addClickListener(new ClickListener() {
                    @Override
                    public void buttonClick(ClickEvent event)
                    {
                        // error if no networks are available
                        boolean netAvailable = false;
<<<<<<< HEAD
                        Collection<ICommNetwork<?>> networks = getParentHub().getNetworkManager().getLoadedModules(addressType);
=======
                        Collection<ICommNetwork<?>> networks = SensorHub.getInstance().getNetworkManager().getLoadedModules(addressType);
>>>>>>> 8e021554
                        for (ICommNetwork<?> network: networks)
                        {
                            if (network.isStarted())
                            {
                                netAvailable = true;
                                break;
                            }
                        }
                        if (!netAvailable)
                        {
                            DisplayUtils.showErrorPopup("No network scanner available for " + addressType + " address lookup", null);
                            return;
                        }
                        
                        // show popup to select among available module types
                        NetworkAddressSelectionPopup popup = new NetworkAddressSelectionPopup(addressType, new AddressSelectionCallback() {
                            @Override
                            public void onSelected(String address)
                            {
                                innerField.setReadOnly(false);
                                wrapper.setValue(address);
                                innerField.setReadOnly(true);                                
                            }
                        });
                        popup.setModal(true);
                        getUI().addWindow(popup);
                    }
                });
                                
                return layout;
            }             
        };
<<<<<<< HEAD
=======
        
        return field;
>>>>>>> 8e021554
    }
    
    
    protected Field<String> makePasswordField(Field<String> field)
    {
<<<<<<< HEAD
        return new FieldWrapper<String>(field) {
=======
        field = new FieldWrapper<String>(field) {
>>>>>>> 8e021554
            private PasswordField passwordField;
            @Override
            protected Component initContent()
            {
                final HorizontalLayout layout = new HorizontalLayout();
                layout.setSpacing(true);
                
                ((TextField)innerField).setBuffered(false);
                
                // create and show password field by default
                passwordField = new PasswordField();
                passwordField.setNullRepresentation("");
                passwordField.setBuffered(false);
                passwordField.setWidth(innerField.getWidth(), innerField.getWidthUnits());
                passwordField.setPropertyDataSource(innerField.getPropertyDataSource());
                layout.addComponent(passwordField);
                layout.setComponentAlignment(passwordField, Alignment.MIDDLE_LEFT);
                
                // show/hide button
                final Button showBtn = new Button(FontAwesome.EYE);
                showBtn.addStyleName(STYLE_QUIET);
                showBtn.setDescription("Show Password");
                showBtn.setData(false);
                layout.addComponent(showBtn);
                layout.setComponentAlignment(showBtn, Alignment.MIDDLE_LEFT);
                showBtn.addClickListener(new ClickListener() {
                    @Override
                    public void buttonClick(ClickEvent event)
                    {
                        boolean checked = !(boolean)showBtn.getData();
                        showBtn.setData(checked);
                        
                        if (checked)
                        {
                            layout.replaceComponent(passwordField, innerField);
                            showBtn.setIcon(FontAwesome.EYE_SLASH);
                        }
                        else
                        {
                            layout.replaceComponent(innerField, passwordField);
                            showBtn.setIcon(FontAwesome.EYE);
                        }
                    }
                    
                });
                                
                return layout;
            }             
        };
<<<<<<< HEAD
=======
        
        return field;
>>>>>>> 8e021554
    }
    
    
    protected ComponentContainer buildSubForm(final String propId, final ComplexProperty prop)
    {
        Class<?> beanType = prop.getBeanType();
        MyBeanItem<Object> childBeanItem = prop.getValue();
        
        // generate custom form for this bean type
        IModuleConfigForm subform;
        if (childBeanItem != null)
<<<<<<< HEAD
            subform = getParentProducer().generateForm(childBeanItem.getBean().getClass());
        else
            subform = getParentProducer().generateForm(beanType);
=======
            subform = AdminUIModule.getInstance().generateForm(childBeanItem.getBean().getClass());
        else
            subform = AdminUIModule.getInstance().generateForm(beanType);
>>>>>>> 8e021554
        subform.build(propId, prop, true);
        subform.setParentForm(this);
        
        // add change button if property is changeable module or object config
        if (ModuleConfig.class.isAssignableFrom(beanType))
        {
            addChangeModuleButton(subform, propId, prop, beanType);
        }
        else
        {
            // add change button if property can have multiple types
            Map<String, Class<?>> possibleTypes = getPossibleTypes(propId, prop);
            if (childBeanItem == null || !(possibleTypes == null || possibleTypes.isEmpty()))
                addChangeObjectButton(subform, propId, prop, possibleTypes);
        }
        
        
        if (childBeanItem != null)
            allForms.add(subform);
        
        return subform;
    }
    
    
    protected void addChangeModuleButton(final ComponentContainer parentForm, final String propId, final ComplexProperty prop, final Class<?> objectType)
    {
        final Button chgButton = new Button();
        //chgButton.addStyleName(STYLE_QUIET);
        chgButton.addStyleName(STYLE_SMALL);
        chgButton.addStyleName(STYLE_SECTION_BUTTONS);
        chgButton.setIcon(EDIT_ICON);
        if (prop.getValue() == null)
            chgButton.setCaption("Add");
        else
            chgButton.setCaption("Modify");
        
        chgButton.addClickListener(new ClickListener() {
            @Override
            public void buttonClick(ClickEvent event)
            {
                Collection<IModuleProvider> moduleTypes = getPossibleModuleTypes(propId, objectType);
                
                // show popup to select among available module types
                ModuleTypeSelectionPopup popup = new ModuleTypeSelectionPopup(moduleTypes, new ModuleTypeSelectionWithClearCallback() {
                    @Override
                    public void onSelected(ModuleConfig config)
                    {
                        config.id = null;
                        config.name = null;
                        
                        try
                        {
                            updateSubForm(chgButton, config, propId, prop);
                        }
                        catch (Exception e)
                        {
                            DisplayUtils.showErrorPopup(CHANGE_OBJECT_ERROR + propId, e);
                        }
                    }

                    @Override
                    public void onClearSelection()
                    {
                        updateSubForm(chgButton, null, propId, prop);
                    }
                });                    
                    
                popup.setModal(true);
                getUI().addWindow(popup);
            }
        });
        
        chgButton.setData(parentForm);
        ((VerticalLayout)parentForm).addComponent(chgButton, 0);
    }
    
    
    protected void addChangeObjectButton(final ComponentContainer parentForm, final String propId, final ComplexProperty prop, final Map<String, Class<?>> typeList)
    {
        final Button chgButton = new Button();
        //chgButton.addStyleName(STYLE_QUIET);
        chgButton.addStyleName(STYLE_SMALL);
        chgButton.addStyleName(STYLE_SECTION_BUTTONS);
        chgButton.setIcon(EDIT_ICON);
        if (prop.getValue() == null)
            chgButton.setCaption("Add");
        else
            chgButton.setCaption("Modify");
                
        // show popup to select among available module types
        final ObjectTypeSelectionWithClearCallback callback = new ObjectTypeSelectionWithClearCallback() {
            @Override
            public void onSelected(Class<?> objectType)
            {
                try
                {
                    updateSubForm(chgButton, objectType.newInstance(), propId, prop);
                }
                catch (Exception e)
                {
                    DisplayUtils.showErrorPopup(CHANGE_OBJECT_ERROR + propId, e);
                }
            }

            @Override
            public void onClearSelection()
            {
                updateSubForm(chgButton, null, propId, prop);
            }
        };
        
        // if choice is limited to a single possibility
        if (typeList.size() <= 1)
        {
            if (prop.getValue() != null)
            {
                // don't display remove button if value is required
                if (prop.isRequired())
                    return;
                chgButton.setCaption("Remove");
            }   
            
            chgButton.addClickListener(new ClickListener() {
                @Override
                public void buttonClick(ClickEvent event)
                {
                    if (prop.getValue() == null)
                    {
                        // if empty list, we use the declared type
                        if (typeList == null || typeList.isEmpty())
                            callback.onSelected(prop.getBeanType());
                        
                        // if single item list,use the only possibility
                        else if (typeList.size() == 1)
                        {
                            Class<?> firstType = typeList.values().iterator().next();
                            callback.onSelected(firstType);
                        }
                    }
                    else
                        callback.onClearSelection();
                }
            });
        }
        else
        {
            chgButton.addClickListener(new ClickListener() {
                @Override
                public void buttonClick(ClickEvent event)
                {
                    // we popup the list so the user can select what he wants
<<<<<<< HEAD
                    ObjectTypeSelectionPopup popup = new ObjectTypeSelectionPopup(OPTION_SELECT_MSG, typeList, callback);
=======
                    String title = "Please select the desired option";
                    ObjectTypeSelectionPopup popup = new ObjectTypeSelectionPopup(title, typeList, callback);
>>>>>>> 8e021554
                    popup.setModal(true);
                    getUI().addWindow(popup);
                }
            });
        }        
        
        chgButton.setData(parentForm);
        ((VerticalLayout)parentForm).addComponent(chgButton, 0);
    }
    
    
    protected void updateSubForm(final Button chgButton, final Object newBean, final String propId, final ComplexProperty prop)
    {
        Component oldForm = (Component)chgButton.getData();
        
        // generate new form (will be empty if bean is null)
        MyBeanItem<Object> newItem = null;
        if (newBean != null)
            newItem = new MyBeanItem<>(newBean, propId + ".");
        prop.setValue(newItem);                        
        ComponentContainer newForm = buildSubForm(propId, prop);
        newForm.setCaption(null);
        
        // replace old form in UI
        if (oldForm != null)
        {
            allForms.remove(oldForm);                        
            ((ComponentContainer)oldForm.getParent()).replaceComponent(oldForm, newForm);
        }
    }
    
    
    protected void buildListComponent(final String propId, final ContainerProperty prop, final FieldGroup fieldGroup)
    {
        // skip SensorSystem members since they are already shown in the tree
        Class<?> eltType = prop.getValue().getBeanType();
        if (eltType == SensorMember.class || eltType == ProcessMember.class)
            return;
        
        // use simple list for string lists
        if (!(prop instanceof MapProperty) && BeanUtils.isSimpleType(eltType))
        {
            Component list = buildSimpleList((String)propId, prop, eltType);
            if (list == null)
                return;
            fieldGroup.bind((Field<?>)list, propId);
            listBoxes.add((Field<?>)list);
        }
        
        // use multi column table if collection contains only simple elements
        else if (BeanUtils.isSimpleType(eltType) || prop.getFieldType() == Type.TABLE)
        {
            Component table = buildTable((String)propId, prop, eltType);
            if (table == null)
                return;
            subForms.add(table);
        }
        
        // else use tab sheet
        else
        {
            Component subform = buildTabs(propId, prop, fieldGroup);
            if (subform == null)
                return;
            subForms.add(subform);
        }
    }
    
    
    protected Component buildSimpleList(final String propId, final ContainerProperty prop, final Class<?> eltType)
    {
        String label = prop.getLabel();
        if (label == null)
            label = DisplayUtils.getPrettyName((String)propId);
        
        final MyBeanItemContainer<Object> container = prop.getValue();
        final ListSelect listBox = new ListSelect(label, container);
        listBox.setValue(container);
        listBox.setItemCaptionMode(ItemCaptionMode.ITEM);
        listBox.setImmediate(true);
        listBox.setBuffered(true);
        listBox.setNullSelectionAllowed(false);
        listBox.setDescription(prop.getDescription());
        listBox.setWidth(250, Unit.PIXELS);
        listBox.setRows(Math.max(2, Math.min(5, container.size())));
        
        return new FieldWrapper<Object>(listBox) {
            @Override
            protected Component initContent()
            {
                HorizontalLayout layout = new HorizontalLayout();
                layout.setSpacing(true);
                
                // inner field
                layout.addComponent(innerField);
                layout.setComponentAlignment(innerField, Alignment.MIDDLE_LEFT);
                
                VerticalLayout buttons = new VerticalLayout();
<<<<<<< HEAD
                buttons.setMargin(false);
                buttons.setSpacing(false);
=======
>>>>>>> 8e021554
                layout.addComponent(buttons);
                
                // add button
                Button addBtn = new Button(ADD_ICON);
                addBtn.addStyleName(STYLE_QUIET);
                addBtn.addStyleName(STYLE_SMALL);
                buttons.addComponent(addBtn);
                addBtn.addClickListener(new ClickListener() {
                    @Override
                    public void buttonClick(ClickEvent event)
                    {
                        List<Object> valueList = GenericConfigForm.this.getPossibleValues(propId);
                        
                        // create callback to add new value
                        ValueCallback callback = new ValueCallback() {
                            @Override
                            public void newValue(Object value)
                            {
                                container.addBean(value);
                                // grow list size with max at 5
                                listBox.setRows(Math.max(2, Math.min(5, container.size())));
                            }
                        };
                
                        Window popup;
                        if (Enum.class.isAssignableFrom(eltType))
                            popup = new ValueEnumPopup(500, callback, ((Class<Enum<?>>)eltType).getEnumConstants());
                        else
                            popup = new ValueEntryPopup(500, callback, valueList);
                                    
                        popup.setModal(true);
                        getUI().addWindow(popup);
                    }
                });
                
                // remove button
                Button delBtn = new Button(DEL_ICON);
                delBtn.addStyleName(STYLE_QUIET);
                delBtn.addStyleName(STYLE_SMALL);
                buttons.addComponent(delBtn);
                delBtn.addClickListener(new ClickListener() {
                    @Override
                    public void buttonClick(ClickEvent event)
                    {
                        Object itemId = listBox.getValue();
                        container.removeItem(itemId);
                    }
                });
                                
                return layout;
            }
            
            @Override
<<<<<<< HEAD
            public void commit() throws SourceException, InvalidValueException
=======
            public void commit()
>>>>>>> 8e021554
            {
                // override commit here because the ListSelect setValue() method
                // only sets the index of the selected item, and not the list content
                prop.setValue(container);
            }             
        };
    }
    
    
    protected Component buildTable(final String propId, final ContainerProperty prop, final Class<?> eltType)
    {
        final MyBeanItemContainer<Object> container = prop.getValue();
        final Table table = new Table();
        table.setSizeFull();
        table.setSelectable(true);
        table.setNullSelectionAllowed(false);
        table.setImmediate(true);
        table.setColumnReorderingAllowed(false);
        table.setContainerDataSource(container);
        
        FieldWrapper<Object> wrapper = new FieldWrapper<Object>(table) {
            @Override
            protected Component initContent()
            {
                HorizontalLayout layout = new HorizontalLayout();
                layout.setSpacing(true);
                
                // inner field
                layout.addComponent(innerField);
                layout.setComponentAlignment(innerField, Alignment.MIDDLE_LEFT);
                
                VerticalLayout buttons = new VerticalLayout();
                layout.addComponent(buttons);
                
                // add button
                Button addBtn = new Button(ADD_ICON);
                addBtn.addStyleName(STYLE_QUIET);
                addBtn.addStyleName(STYLE_SMALL);
                buttons.addComponent(addBtn);
                addBtn.addClickListener(new ClickListener() {
                    @Override
                    public void buttonClick(ClickEvent event)
                    {
                        try
                        {
                            Map<String, Class<?>> typeList = GenericConfigForm.this.getPossibleTypes(propId, prop);
                            
                            // create callback to add table item
                            ObjectTypeSelectionCallback callback = new ObjectTypeSelectionCallback() {
                                @Override
                                public void onSelected(Class<?> objectType)
                                {
                                    try
                                    {
                                        // add new item to container
<<<<<<< HEAD
                                        container.addBean(objectType.newInstance(), propId + PROP_SEP);
=======
                                        container.addBean(objectType.newInstance(), ((String)propId) + PROP_SEP);
>>>>>>> 8e021554
                                    }
                                    catch (Exception e)
                                    {
                                        DisplayUtils.showErrorPopup(ADD_ITEM_ERROR + propId, e);
                                    }
                                }
                            };
                            
                            if (typeList == null || typeList.isEmpty())
                            {
                                // we use the declared type
                                callback.onSelected(container.getBeanType());
                            }
                            else if (typeList.size() == 1)
                            {
                                // we automatically use the only type in the list
                                Class<?> firstType = typeList.values().iterator().next();
                                callback.onSelected(firstType);
                            }
                            else
                            {
                                // we popup the list so the user can select what he wants
<<<<<<< HEAD
                                ObjectTypeSelectionPopup popup = new ObjectTypeSelectionPopup(OPTION_SELECT_MSG, typeList, callback);
=======
                                String title = "Please select the desired option";
                                ObjectTypeSelectionPopup popup = new ObjectTypeSelectionPopup(title, typeList, callback);
>>>>>>> 8e021554
                                popup.setModal(true);
                                getUI().addWindow(popup);
                            }
                        }
                        catch (Exception e)
                        {
                            DisplayUtils.showErrorPopup(ADD_ITEM_ERROR + propId, e);
                        }
                    }
                });
                
                // remove button
                Button delBtn = new Button(DEL_ICON);
                delBtn.addStyleName(STYLE_QUIET);
                delBtn.addStyleName(STYLE_SMALL);
                buttons.addComponent(delBtn);
                delBtn.addClickListener(new ClickListener() {
                    @Override
                    public void buttonClick(ClickEvent event)
                    {
                        Object itemId = table.getValue();
                        container.removeItem(itemId);
                    }
                });
                                
                return layout;
            }
            
            @Override
            public void commit()
            {
                // override commit here because the ListSelect setValue() method
                // only sets the index of the selected item, and not the list content
                prop.setValue(container);
            }             
        };
        
        // set title and popup
        String title = prop.getLabel();
        if (title == null)
            title = DisplayUtils.getPrettyName((String)propId);                
        wrapper.setCaption(title);
        wrapper.setDescription(prop.getDescription());
        
        return wrapper;
    }
    
    
    protected Component buildTabs(final String propId, final ContainerProperty prop, final FieldGroup fieldGroup)
    {
        GridLayout layout = new GridLayout();
        layout.setWidth(100.0f, Unit.PERCENTAGE);
        
        // set title and popup
        String title = prop.getLabel();
        if (title == null)
            title = DisplayUtils.getPrettyName((String)propId);                
        layout.setCaption(title);
        layout.setDescription(prop.getDescription());
        
        // create one tab per item in container
        final MyBeanItemContainer<Object> container = prop.getValue();
        final TabSheet tabs = new TabSheet();
        tabs.setSizeFull();
        int tabIndex = 0;
        for (Object itemId: container.getItemIds())
        {
<<<<<<< HEAD
            MyBeanItem<Object> childBeanItem = container.getItem(itemId);
=======
            MyBeanItem<Object> childBeanItem = (MyBeanItem<Object>)container.getItem(itemId);
>>>>>>> 8e021554
            addTab(tabs, itemId, childBeanItem, tabIndex++);
        }
        
        // add fake tab with icon to add new items
        tabs.addTab(new VerticalLayout(), "", UIConstants.ADD_ICON);
        
        // also add empty tab so click on the '+' tab can be detected with tab changed events
        tabs.addTab(new VerticalLayout(), "").setStyleName("empty-tab");
        
        // initial selection
        if (tabs.getComponentCount() > 2)
            tabs.setSelectedTab(0); // select first item
        else
            tabs.setSelectedTab(1); // select empty tab
        
        // catch close event to delete item
        tabs.setCloseHandler(new CloseHandler() {
            private static final long serialVersionUID = 1L;
            @Override
            public void onTabClose(TabSheet tabsheet, Component tabContent)
            {
                final Tab tab = tabs.getTab(tabContent);
                
                final ConfirmDialog popup = new ConfirmDialog("Are you sure you want to delete " + tab.getCaption() + "?</br>All settings will be lost.");
                popup.addCloseListener(new CloseListener() {
                    private static final long serialVersionUID = 1L;
                    @Override
                    public void windowClose(CloseEvent e)
                    {
                        if (popup.isConfirmed())
                        {                    
                            // retrieve id of item shown on tab
                            AbstractComponent tabContent = (AbstractComponent)tab.getComponent();
                            Object itemId = tabContent.getData();
                            
                            // remove from UI
                            int deletedTabPos = tabs.getTabPosition(tab);
                            tabJustRemoved = true;
                            tabs.removeTab(tab);
                            if (deletedTabPos > 0)
                                tabs.setSelectedTab(deletedTabPos-1);
                            else if (tabs.getComponentCount() > 2)
                                tabs.setSelectedTab(deletedTabPos);
                            else
                                tabs.setSelectedTab(1); // select empty tab
                                                        
                            // remove from container
                            container.removeItem(itemId);
                        }
                    }                        
                });
                
                popup.setModal(true);
                getUI().addWindow(popup);
            }
        });
        
        // catch select event on '+' tab to add new item
        tabs.addSelectedTabChangeListener(new SelectedTabChangeListener() {
            @Override
            public void selectedTabChange(SelectedTabChangeEvent event)
            {
                Component selectedTab = event.getTabSheet().getSelectedTab();
                final Tab tab = tabs.getTab(selectedTab);
                final int selectedTabPos = tabs.getTabPosition(tab);
                                
                // case of + tab to add new item
                if (tab.getIcon() != null && !tabJustRemoved)
                {
                    // select something in case add is canceled
                    if (tabs.getComponentCount() > 2)
                        tabs.setSelectedTab(selectedTabPos-1); // select last item
                    else
                        tabs.setSelectedTab(selectedTabPos+1); // select empty tab
                    
                    try
                    {
                        Map<String, Class<?>> typeList = GenericConfigForm.this.getPossibleTypes(propId, prop);
                        
                        // create callback to add table item
                        ObjectTypeSelectionCallback callback = new ObjectTypeSelectionCallback() {
                            @Override
                            public void onSelected(Class<?> objectType)
                            {
                                try
                                {
                                    // add new item to container
<<<<<<< HEAD
                                    MyBeanItem<Object> childBeanItem = container.addBean(objectType.newInstance(), propId + PROP_SEP);                                                                        
=======
                                    MyBeanItem<Object> childBeanItem = container.addBean(objectType.newInstance(), propId+PROP_SEP);                                                                        
>>>>>>> 8e021554
                                    Tab newTab = addTab(tabs, container.lastItemId(), childBeanItem, selectedTabPos);
                                    tabs.setSelectedTab(newTab);
                                }
                                catch (Exception e)
                                {
                                    DisplayUtils.showErrorPopup(ADD_ITEM_ERROR + propId, e);
                                }
                            }
                        };
                        
                        if (typeList == null || typeList.isEmpty())
                        {
                            // we use the declared type
                            callback.onSelected(container.getBeanType());
                        }
                        else if (typeList.size() == 1)
                        {
                            // we automatically use the only type in the list
                            Class<?> firstType = typeList.values().iterator().next();
                            callback.onSelected(firstType);
                        }
                        else
                        {
                            // we popup the list so the user can select what he wants
                            String title = "Please select the desired option";
                            ObjectTypeSelectionPopup popup = new ObjectTypeSelectionPopup(title, typeList, callback);
                            popup.setModal(true);
                            getUI().addWindow(popup);
                        }
                    }
                    catch (Exception e)
                    {
                        DisplayUtils.showErrorPopup(ADD_ITEM_ERROR + propId, e);
                    }
                }
                
                // reset flag to allow adding
                tabJustRemoved = false;
            }
        });
        
        // also register commit handler
        fieldGroup.addCommitHandler(new CommitHandler() {
            private static final long serialVersionUID = 1L;
            @Override
<<<<<<< HEAD
            public void preCommit(CommitEvent commitEvent)
            {                               
                // nothing to do
            }

            @Override
            public void postCommit(CommitEvent commitEvent)
=======
            public void preCommit(CommitEvent commitEvent) throws CommitException
            {                               
            }

            @Override
            public void postCommit(CommitEvent commitEvent) throws CommitException
>>>>>>> 8e021554
            {
                // make sure new items are transfered to model
                prop.setValue(prop.getValue());
            }
        });
        
        layout.addComponent(tabs);
        return layout;
    }
    
    
    protected Tab addTab(TabSheet tabs, final Object itemId, final MyBeanItem<?> beanItem, final int tabIndex)
    {
        // generate subform
<<<<<<< HEAD
        IModuleConfigForm subform = getParentProducer().generateForm(beanItem.getBean().getClass());
=======
        IModuleConfigForm subform = AdminUIModule.getInstance().generateForm(beanItem.getBean().getClass());
>>>>>>> 8e021554
        subform.build(null, null, beanItem, true);
        subform.setParentForm(this);
        subform.setMargin(new MarginInfo(false, false, true, false));
        allForms.add(subform);
        
        // create tab
        String caption = getTabCaption(itemId, beanItem, tabIndex);
        final Tab tab = tabs.addTab(subform, caption, null, tabIndex);
        tab.setClosable(true);
        
        // store item id so we can map the tab with the corresponding bean item
        ((AbstractComponent)subform).setData(itemId);
        
        return tab;
    }
    
    
    protected String getTabCaption(Object itemId, MyBeanItem<?> beanItem, int tabIndex)
    {
        if (itemId instanceof String)
            return (String)itemId;
        
        String beanItemId = beanItem.getItemId();
        if (beanItemId != null)
            return beanItemId;
        
        return "Item #" + (tabIndex+1);
    }
    
    
    @Override
    public void commit() throws CommitException
    {
        fieldGroup.commit();        
        for (IModuleConfigForm form: allForms)
            form.commit();
    }
    
    
    @Override
    public List<Component> getSubForms()
    {
        return subForms;
    }
    
    
    @Override
    public Collection<IModuleProvider> getPossibleModuleTypes(String propId, Class<?> configType)
    {
<<<<<<< HEAD
        final ModuleRegistry registry = getParentHub().getModuleRegistry();
=======
        final ModuleRegistry registry = SensorHub.getInstance().getModuleRegistry();
>>>>>>> 8e021554
        final Collection<IModuleProvider> providers = new ArrayList<>();
        for (IModuleProvider provider: registry.getInstalledModuleTypes())
        {
            Class<?> configClass = provider.getModuleConfigClass();
            if (configType.isAssignableFrom(configClass))
                providers.add(provider);                
        }
        
        return providers;
    }


    @Override
    public Map<String, Class<?>> getPossibleTypes(String propId, BaseProperty<?> prop)
    {
        return Collections.emptyMap();
    }
    
    
    @Override
    public List<Object> getPossibleValues(String propId)
    {
        return Collections.emptyList();
    }
    
    
    @Override
    public IModuleConfigForm getParentForm()
    {
        return this.parentForm;
    }


    @Override
    public void setParentForm(IModuleConfigForm parentForm)
    {
        this.parentForm = parentForm;        
<<<<<<< HEAD
    }
    
    
    protected ISensorHub getParentHub()
    {
        return ((AdminUI)UI.getCurrent()).getParentHub();
    }
    
    
    protected AdminUIModule getParentProducer()
    {
        return ((AdminUI)UI.getCurrent()).getParentProducer();
    }
    
    
    protected Logger getLogger()
    {
        return ((AdminUI)UI.getCurrent()).getLogger();
=======
>>>>>>> 8e021554
    }
}<|MERGE_RESOLUTION|>--- conflicted
+++ resolved
@@ -22,10 +22,7 @@
 import java.util.Locale;
 import java.util.Map;
 import java.util.TimeZone;
-<<<<<<< HEAD
 import org.sensorhub.api.ISensorHub;
-=======
->>>>>>> 8e021554
 import org.sensorhub.api.comm.ICommNetwork;
 import org.sensorhub.api.comm.ICommNetwork.NetworkType;
 import org.sensorhub.api.config.DisplayInfo.FieldType.Type;
@@ -33,10 +30,6 @@
 import org.sensorhub.api.module.IModule;
 import org.sensorhub.api.module.IModuleProvider;
 import org.sensorhub.api.module.ModuleConfig;
-<<<<<<< HEAD
-=======
-import org.sensorhub.impl.SensorHub;
->>>>>>> 8e021554
 import org.sensorhub.impl.module.ModuleRegistry;
 import org.sensorhub.impl.sensor.SensorSystemConfig.ProcessMember;
 import org.sensorhub.impl.sensor.SensorSystemConfig.SensorMember;
@@ -56,7 +49,6 @@
 import org.sensorhub.ui.data.MapProperty;
 import org.sensorhub.ui.data.MyBeanItem;
 import org.sensorhub.ui.data.MyBeanItemContainer;
-<<<<<<< HEAD
 import com.vaadin.v7.data.Buffered.SourceException;
 import com.vaadin.v7.data.Property;
 import com.vaadin.v7.data.Validator.InvalidValueException;
@@ -83,62 +75,23 @@
 import com.vaadin.ui.ComponentContainer;
 import com.vaadin.v7.ui.DateField;
 import com.vaadin.v7.ui.Field;
-=======
-import com.vaadin.data.Buffered.SourceException;
-import com.vaadin.data.Property;
-import com.vaadin.data.fieldgroup.FieldGroup;
-import com.vaadin.data.fieldgroup.FieldGroup.CommitEvent;
-import com.vaadin.data.fieldgroup.FieldGroup.CommitException;
-import com.vaadin.data.fieldgroup.FieldGroup.CommitHandler;
-import com.vaadin.data.util.converter.StringToDoubleConverter;
-import com.vaadin.data.util.converter.StringToFloatConverter;
-import com.vaadin.data.validator.IntegerRangeValidator;
-import com.vaadin.data.validator.StringLengthValidator;
-import com.vaadin.server.FontAwesome;
-import com.vaadin.shared.ui.MarginInfo;
-import com.vaadin.shared.ui.datefield.Resolution;
-import com.vaadin.ui.AbstractComponent;
-import com.vaadin.ui.AbstractField;
-import com.vaadin.ui.AbstractSelect.ItemCaptionMode;
-import com.vaadin.ui.Alignment;
-import com.vaadin.ui.Button;
-import com.vaadin.ui.Button.ClickListener;
-import com.vaadin.ui.CheckBox;
-import com.vaadin.ui.Component;
-import com.vaadin.ui.ComponentContainer;
-import com.vaadin.ui.DateField;
-import com.vaadin.ui.Field;
->>>>>>> 8e021554
 import com.vaadin.ui.FormLayout;
 import com.vaadin.ui.GridLayout;
 import com.vaadin.ui.HorizontalLayout;
 import com.vaadin.ui.Label;
-<<<<<<< HEAD
 import com.vaadin.v7.ui.ListSelect;
 import com.vaadin.v7.ui.PasswordField;
-=======
-import com.vaadin.ui.ListSelect;
-import com.vaadin.ui.PasswordField;
->>>>>>> 8e021554
 import com.vaadin.ui.TabSheet;
 import com.vaadin.ui.TabSheet.CloseHandler;
 import com.vaadin.ui.TabSheet.SelectedTabChangeEvent;
 import com.vaadin.ui.TabSheet.SelectedTabChangeListener;
 import com.vaadin.ui.TabSheet.Tab;
-<<<<<<< HEAD
 import com.vaadin.v7.ui.Table;
 import com.vaadin.ui.Window;
 import com.vaadin.ui.Window.CloseEvent;
 import com.vaadin.ui.Window.CloseListener;
 import com.vaadin.v7.ui.TextField;
 import com.vaadin.ui.UI;
-=======
-import com.vaadin.ui.Table;
-import com.vaadin.ui.Window;
-import com.vaadin.ui.Window.CloseEvent;
-import com.vaadin.ui.Window.CloseListener;
-import com.vaadin.ui.TextField;
->>>>>>> 8e021554
 import com.vaadin.ui.VerticalLayout;
 import com.vaadin.ui.Button.ClickEvent;
 
@@ -158,10 +111,7 @@
     private static final String FIELD_GEN_ERROR = "Cannot generate UI field for ";
     private static final String ADD_ITEM_ERROR = "Cannot add new item to ";
     private static final String CHANGE_OBJECT_ERROR = "Cannot change object type of ";
-<<<<<<< HEAD
     protected static final String OPTION_SELECT_MSG = "Please select the desired item";
-=======
->>>>>>> 8e021554
     protected static final String MAIN_CONFIG = "General";
     
     protected transient List<Field<?>> labels = new ArrayList<>();
@@ -196,7 +146,6 @@
         listBoxes.clear();
         numberBoxes.clear();
         checkBoxes.clear();
-<<<<<<< HEAD
         subForms.clear();        
         
         setSpacing(false);
@@ -209,18 +158,6 @@
         // form layout
         FormLayout form = new FormLayout();
         form.setWidth(100.0f, Unit.PERCENTAGE);        
-=======
-        subForms.clear();
-        
-        // prepare header and form layout
-        setSpacing(false);
-                                
-        // add main form widgets
-        FormLayout form = new FormLayout();
-        form.setWidth(100.0f, Unit.PERCENTAGE);
-        setCaption(title);
-        setDescription(popupText);
->>>>>>> 8e021554
         addComponent(form);
         
         // add widget for each visible attribute
@@ -271,20 +208,12 @@
                     }
                     catch (SourceException e)
                     {
-<<<<<<< HEAD
                         getLogger().trace(FIELD_GEN_ERROR + propId, e);
-=======
-                        AdminUIModule.getInstance().getLogger().trace(FIELD_GEN_ERROR + propId, e);
->>>>>>> 8e021554
                         continue;
                     }
                     catch (Exception e)
                     {
-<<<<<<< HEAD
                         getLogger().error(FIELD_GEN_ERROR + propId, e);
-=======
-                        AdminUIModule.getInstance().getLogger().error(FIELD_GEN_ERROR + propId, e);
->>>>>>> 8e021554
                         continue;
                     }
                     
@@ -355,15 +284,11 @@
     protected Field<?> buildAndBindField(String label, String propId, Property<?> prop)
     {
         Field<?> field = fieldGroup.buildAndBind(label, propId);
-<<<<<<< HEAD
-=======
+        field.setInvalidCommitted(true);
         field.addStyleName(UIConstants.STYLE_SMALL);
->>>>>>> 8e021554
-        field.setInvalidCommitted(true);
         Class<?> propType = prop.getType();
         
         // disable edit (read only)
-<<<<<<< HEAD
         if (propId.equals(PROP_ID) ||
             propId.endsWith(PROP_MODULECLASS))
             field.setReadOnly(true);
@@ -371,17 +296,6 @@
         // show these only for top level modules
         else if (propId.endsWith("." + PROP_ID) ||
                  propId.endsWith("." + PROP_AUTOSTART))
-=======
-        if (propId.equals(PROP_ID))
-            field.setReadOnly(true);
-        else if (propId.endsWith(PROP_MODULECLASS))
-            field.setReadOnly(true);
-        
-        // show these only for top level modules
-        else if (propId.endsWith("." + PROP_ID))
-            field.setVisible(false);
-        else if (propId.endsWith("." + PROP_AUTOSTART))
->>>>>>> 8e021554
             field.setVisible(false);        
         
         // size depending on field type
@@ -409,7 +323,6 @@
             });
         }
         else if (propType.equals(double.class) || propType.equals(Double.class))
-<<<<<<< HEAD
         {
             field.setWidth(150, Unit.PIXELS);
             
@@ -441,49 +354,13 @@
         {
             ((DateField) field).setTimeZone(TimeZone.getTimeZone("UTC"));
             ((DateField) field).setResolution(Resolution.SECOND);
+            ((DateField) field).setDateFormat("yyyy-MM-dd HH:mm:ss '(UTC)'");
+            field.setWidth(250, Unit.PIXELS);
         }
         
         // special fields
         if (prop instanceof BaseProperty)
         {
-=======
-        {
-            field.setWidth(150, Unit.PIXELS);
-            
-            // allow for more digits
-            ((TextField)field).setConverter(new StringToDoubleConverter() {
-                @Override
-                protected NumberFormat getFormat(Locale locale)
-                {
-                    NumberFormat f = NumberFormat.getInstance(locale);
-                    f.setMaximumFractionDigits(16);
-                    return f;
-                }                
-            });
-        }
-        else if (Enum.class.isAssignableFrom(propType))
-        {
-            ((ListSelect)field).setRows(3);
-            field.setWidth(200, Unit.PIXELS);
-        }
-        
-        if (field instanceof TextField) {
-            ((TextField)field).setImmediate(true);
-            ((TextField)field).setNullSettingAllowed(true);
-            ((TextField)field).setNullRepresentation("");
-        }
-        
-        else if (field instanceof DateField) {
-            ((DateField) field).setTimeZone(TimeZone.getTimeZone("UTC"));
-            ((DateField) field).setResolution(Resolution.SECOND);
-            ((DateField) field).setDateFormat("yyyy-MM-dd HH:mm:ss '(UTC)'");
-            field.setWidth(250, Unit.PIXELS);
-        }
-        
-        // special fields
-        if (prop instanceof BaseProperty)
-        {
->>>>>>> 8e021554
             BaseProperty<?> advProp = (BaseProperty<?>)prop;
             Type fieldType = advProp.getFieldType();
             if (fieldType != null)
@@ -536,15 +413,9 @@
     
     
     @SuppressWarnings("rawtypes")
-<<<<<<< HEAD
     protected Field<Object> makeModuleSelectField(Field<Object> field, final Class<?> moduleType)
     {
         return new FieldWrapper<Object>(field) {
-=======
-    protected Field<Object> makeModuleSelectField(Field<Object> field, final Class<? extends IModule> moduleType)
-    {
-        field = new FieldWrapper<Object>(field) {
->>>>>>> 8e021554
             @Override
             protected Component initContent()
             {
@@ -585,21 +456,12 @@
                 return layout;
             }             
         };
-<<<<<<< HEAD
-=======
-        
-        return field;
->>>>>>> 8e021554
     }
     
     
     protected Field<Object> makeAddressSelectField(Field<Object> field, final NetworkType addressType)
     {
-<<<<<<< HEAD
         return new FieldWrapper<Object>(field) {
-=======
-        field = new FieldWrapper<Object>(field) {
->>>>>>> 8e021554
             @Override
             protected Component initContent()
             {
@@ -623,11 +485,7 @@
                     {
                         // error if no networks are available
                         boolean netAvailable = false;
-<<<<<<< HEAD
                         Collection<ICommNetwork<?>> networks = getParentHub().getNetworkManager().getLoadedModules(addressType);
-=======
-                        Collection<ICommNetwork<?>> networks = SensorHub.getInstance().getNetworkManager().getLoadedModules(addressType);
->>>>>>> 8e021554
                         for (ICommNetwork<?> network: networks)
                         {
                             if (network.isStarted())
@@ -660,21 +518,12 @@
                 return layout;
             }             
         };
-<<<<<<< HEAD
-=======
-        
-        return field;
->>>>>>> 8e021554
     }
     
     
     protected Field<String> makePasswordField(Field<String> field)
     {
-<<<<<<< HEAD
         return new FieldWrapper<String>(field) {
-=======
-        field = new FieldWrapper<String>(field) {
->>>>>>> 8e021554
             private PasswordField passwordField;
             @Override
             protected Component initContent()
@@ -724,11 +573,6 @@
                 return layout;
             }             
         };
-<<<<<<< HEAD
-=======
-        
-        return field;
->>>>>>> 8e021554
     }
     
     
@@ -740,15 +584,9 @@
         // generate custom form for this bean type
         IModuleConfigForm subform;
         if (childBeanItem != null)
-<<<<<<< HEAD
             subform = getParentProducer().generateForm(childBeanItem.getBean().getClass());
         else
             subform = getParentProducer().generateForm(beanType);
-=======
-            subform = AdminUIModule.getInstance().generateForm(childBeanItem.getBean().getClass());
-        else
-            subform = AdminUIModule.getInstance().generateForm(beanType);
->>>>>>> 8e021554
         subform.build(propId, prop, true);
         subform.setParentForm(this);
         
@@ -900,12 +738,7 @@
                 public void buttonClick(ClickEvent event)
                 {
                     // we popup the list so the user can select what he wants
-<<<<<<< HEAD
                     ObjectTypeSelectionPopup popup = new ObjectTypeSelectionPopup(OPTION_SELECT_MSG, typeList, callback);
-=======
-                    String title = "Please select the desired option";
-                    ObjectTypeSelectionPopup popup = new ObjectTypeSelectionPopup(title, typeList, callback);
->>>>>>> 8e021554
                     popup.setModal(true);
                     getUI().addWindow(popup);
                 }
@@ -1004,11 +837,8 @@
                 layout.setComponentAlignment(innerField, Alignment.MIDDLE_LEFT);
                 
                 VerticalLayout buttons = new VerticalLayout();
-<<<<<<< HEAD
                 buttons.setMargin(false);
                 buttons.setSpacing(false);
-=======
->>>>>>> 8e021554
                 layout.addComponent(buttons);
                 
                 // add button
@@ -1062,11 +892,7 @@
             }
             
             @Override
-<<<<<<< HEAD
             public void commit() throws SourceException, InvalidValueException
-=======
-            public void commit()
->>>>>>> 8e021554
             {
                 // override commit here because the ListSelect setValue() method
                 // only sets the index of the selected item, and not the list content
@@ -1122,11 +948,7 @@
                                     try
                                     {
                                         // add new item to container
-<<<<<<< HEAD
                                         container.addBean(objectType.newInstance(), propId + PROP_SEP);
-=======
-                                        container.addBean(objectType.newInstance(), ((String)propId) + PROP_SEP);
->>>>>>> 8e021554
                                     }
                                     catch (Exception e)
                                     {
@@ -1149,12 +971,7 @@
                             else
                             {
                                 // we popup the list so the user can select what he wants
-<<<<<<< HEAD
                                 ObjectTypeSelectionPopup popup = new ObjectTypeSelectionPopup(OPTION_SELECT_MSG, typeList, callback);
-=======
-                                String title = "Please select the desired option";
-                                ObjectTypeSelectionPopup popup = new ObjectTypeSelectionPopup(title, typeList, callback);
->>>>>>> 8e021554
                                 popup.setModal(true);
                                 getUI().addWindow(popup);
                             }
@@ -1222,11 +1039,7 @@
         int tabIndex = 0;
         for (Object itemId: container.getItemIds())
         {
-<<<<<<< HEAD
             MyBeanItem<Object> childBeanItem = container.getItem(itemId);
-=======
-            MyBeanItem<Object> childBeanItem = (MyBeanItem<Object>)container.getItem(itemId);
->>>>>>> 8e021554
             addTab(tabs, itemId, childBeanItem, tabIndex++);
         }
         
@@ -1314,11 +1127,7 @@
                                 try
                                 {
                                     // add new item to container
-<<<<<<< HEAD
                                     MyBeanItem<Object> childBeanItem = container.addBean(objectType.newInstance(), propId + PROP_SEP);                                                                        
-=======
-                                    MyBeanItem<Object> childBeanItem = container.addBean(objectType.newInstance(), propId+PROP_SEP);                                                                        
->>>>>>> 8e021554
                                     Tab newTab = addTab(tabs, container.lastItemId(), childBeanItem, selectedTabPos);
                                     tabs.setSelectedTab(newTab);
                                 }
@@ -1364,7 +1173,6 @@
         fieldGroup.addCommitHandler(new CommitHandler() {
             private static final long serialVersionUID = 1L;
             @Override
-<<<<<<< HEAD
             public void preCommit(CommitEvent commitEvent)
             {                               
                 // nothing to do
@@ -1372,14 +1180,6 @@
 
             @Override
             public void postCommit(CommitEvent commitEvent)
-=======
-            public void preCommit(CommitEvent commitEvent) throws CommitException
-            {                               
-            }
-
-            @Override
-            public void postCommit(CommitEvent commitEvent) throws CommitException
->>>>>>> 8e021554
             {
                 // make sure new items are transfered to model
                 prop.setValue(prop.getValue());
@@ -1394,11 +1194,7 @@
     protected Tab addTab(TabSheet tabs, final Object itemId, final MyBeanItem<?> beanItem, final int tabIndex)
     {
         // generate subform
-<<<<<<< HEAD
         IModuleConfigForm subform = getParentProducer().generateForm(beanItem.getBean().getClass());
-=======
-        IModuleConfigForm subform = AdminUIModule.getInstance().generateForm(beanItem.getBean().getClass());
->>>>>>> 8e021554
         subform.build(null, null, beanItem, true);
         subform.setParentForm(this);
         subform.setMargin(new MarginInfo(false, false, true, false));
@@ -1448,11 +1244,7 @@
     @Override
     public Collection<IModuleProvider> getPossibleModuleTypes(String propId, Class<?> configType)
     {
-<<<<<<< HEAD
         final ModuleRegistry registry = getParentHub().getModuleRegistry();
-=======
-        final ModuleRegistry registry = SensorHub.getInstance().getModuleRegistry();
->>>>>>> 8e021554
         final Collection<IModuleProvider> providers = new ArrayList<>();
         for (IModuleProvider provider: registry.getInstalledModuleTypes())
         {
@@ -1490,7 +1282,6 @@
     public void setParentForm(IModuleConfigForm parentForm)
     {
         this.parentForm = parentForm;        
-<<<<<<< HEAD
     }
     
     
@@ -1509,7 +1300,5 @@
     protected Logger getLogger()
     {
         return ((AdminUI)UI.getCurrent()).getLogger();
-=======
->>>>>>> 8e021554
     }
 }
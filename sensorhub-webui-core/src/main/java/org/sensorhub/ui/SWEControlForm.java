--- conflicted
+++ resolved
@@ -14,160 +14,6 @@
 
 package org.sensorhub.ui;
 
-<<<<<<< HEAD
-import org.sensorhub.api.sensor.ISensorControlInterface;
-import org.sensorhub.api.sensor.SensorException;
-import net.opengis.swe.v20.DataChoice;
-import net.opengis.swe.v20.DataComponent;
-import net.opengis.swe.v20.SimpleComponent;
-import com.vaadin.v7.data.Property.ValueChangeEvent;
-import com.vaadin.v7.data.Property.ValueChangeListener;
-import com.vaadin.v7.ui.AbstractSelect.ItemCaptionMode;
-import com.vaadin.shared.ui.ContentMode;
-import com.vaadin.ui.Alignment;
-import com.vaadin.ui.Button;
-import com.vaadin.ui.Component;
-import com.vaadin.ui.HorizontalLayout;
-import com.vaadin.ui.Label;
-import com.vaadin.v7.ui.ListSelect;
-import com.vaadin.v7.ui.TextField;
-import com.vaadin.ui.VerticalLayout;
-import com.vaadin.ui.Button.ClickEvent;
-import com.vaadin.ui.Button.ClickListener;
-
-
-@SuppressWarnings("serial")
-public class SWEControlForm extends SWECommonForm
-{
-    transient ISensorControlInterface controlInput;
-    transient DataComponent command;
-    
-    
-    public SWEControlForm(final ISensorControlInterface controlInput)
-    {
-        this.addSpacing = true;
-        this.controlInput = controlInput;
-        this.command = controlInput.getCommandDescription().copy();
-        this.command.assignNewDataBlock();        
-        buildForm();
-    }
-    
-    
-    protected void buildForm()
-    {
-        removeAllComponents();
-        setSpacing(true);
-        addComponent(buildWidget(command, false));
-        
-        // send button
-        Button sendBtn = new Button("Send Command");
-        addComponent(sendBtn);
-        setComponentAlignment(sendBtn, Alignment.MIDDLE_LEFT);
-        sendBtn.addClickListener(new ClickListener()
-        {   
-            private static final long serialVersionUID = 1L;
-
-            @Override
-            public void buttonClick(ClickEvent event)
-            {
-                try
-                {
-                    controlInput.execCommand(command.getData());
-                }
-                catch (SensorException e)
-                {
-                    DisplayUtils.showErrorPopup("Error while sending command to sensor", e);
-                }
-            }
-        });
-    }
-    
-    
-    @Override
-    protected Component buildWidget(final DataComponent component, boolean showValues)
-    {
-        if (component instanceof DataChoice)
-        {
-            final DataChoice dataChoice = (DataChoice)component;
-            if (dataChoice.getSelectedItem() == null)
-                dataChoice.setSelectedItem(0);
-            
-            VerticalLayout layout = new VerticalLayout();
-            layout.setSpacing(true);
-                        
-            // combo to select command type
-            HorizontalLayout header = getCaptionLayout(component);
-            ListSelect combo = new ListSelect();
-            combo.setItemCaptionMode(ItemCaptionMode.ID);
-            combo.setNullSelectionAllowed(false);
-            combo.setRows(1);
-            for (int i = 0; i < component.getComponentCount(); i++)
-            {
-                DataComponent c = component.getComponent(i);
-                combo.addItem(c.getName());
-            }
-            combo.select(dataChoice.getSelectedItem().getName());
-            combo.addValueChangeListener(new ValueChangeListener() {
-                private static final long serialVersionUID = 1L;
-                @Override
-                public void valueChange(ValueChangeEvent event)
-                {
-                    // select choice item and redraw
-                    dataChoice.setSelectedItem((String)event.getProperty().getValue());
-                    buildForm();
-                }
-        
-            });            
-            header.addComponent(combo);
-            layout.addComponent(header);
-            
-            // display form for selected item
-            Component w = buildWidget(dataChoice.getSelectedItem(), showValues);
-            layout.addComponent(w);            
-                
-            return layout;
-        }
-        else if (component instanceof SimpleComponent)
-        {
-            HorizontalLayout layout = getCaptionLayout(component);
-            final TextField f = new TextField();
-            f.setValue(component.getData().getStringValue());
-            layout.addComponent(f);
-            f.addValueChangeListener(new ValueChangeListener() {
-                private static final long serialVersionUID = 1L;
-                @Override
-                public void valueChange(ValueChangeEvent event)
-                {
-                    component.getData().setStringValue(f.getValue());
-                }
-            });
-            return layout;            
-        }
-        else
-        {
-            Component widget = super.buildWidget(component, showValues);
-            ((SpacingHandler)widget).setSpacing(true);
-            return widget;
-        }
-    }
-    
-    
-    protected HorizontalLayout getCaptionLayout(DataComponent component)
-    {
-        HorizontalLayout header = new HorizontalLayout();
-        header.setSpacing(true);
-        
-        Label l = new Label();
-        l.setContentMode(ContentMode.HTML);
-        l.setValue(getCaption(component, false));
-        l.setDescription(getTooltip(component));
-        header.addComponent(l);
-        header.setComponentAlignment(l, Alignment.MIDDLE_LEFT);
-        
-        return header;
-    }
-    
-=======
 import org.sensorhub.api.sensor.ISensorControlInterface;
 import org.sensorhub.api.sensor.SensorException;
 import com.vaadin.ui.Alignment;
@@ -217,5 +63,4 @@
             }
         });
     }
->>>>>>> cf1cdd57
 }
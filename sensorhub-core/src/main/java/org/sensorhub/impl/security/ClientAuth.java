--- conflicted
+++ resolved
@@ -35,13 +35,8 @@
 {
     static ClientAuth instance;
     
-<<<<<<< HEAD
-    ThreadLocal<String> currentUser = new ThreadLocal<>();
-    ThreadLocal<char[]> currentPasswd = new ThreadLocal<>();
-=======
     ThreadLocal<String> currentUser = new InheritableThreadLocal<>();
     ThreadLocal<char[]> currentPasswd = new InheritableThreadLocal<>();
->>>>>>> 8e021554
     String keyStorePath;
     KeyStore keyStore;
     char[] keyStorePasswd = null;

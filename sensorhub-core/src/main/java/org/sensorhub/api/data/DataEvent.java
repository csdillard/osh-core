/***************************** BEGIN LICENSE BLOCK ***************************

The contents of this file are subject to the Mozilla Public License, v. 2.0.
If a copy of the MPL was not distributed with this file, You can obtain one
at http://mozilla.org/MPL/2.0/.

Software distributed under the License is distributed on an "AS IS" basis,
WITHOUT WARRANTY OF ANY KIND, either express or implied. See the License
for the specific language governing rights and limitations under the License.
 
Copyright (C) 2012-2015 Sensia Software LLC. All Rights Reserved.
 
******************************* END LICENSE BLOCK ***************************/

package org.sensorhub.api.data;

import org.sensorhub.api.common.EntityEvent;
import org.sensorhub.api.data.DataEvent.Type;
import net.opengis.swe.v20.DataBlock;
import net.opengis.swe.v20.DataComponent;


/**
 * <p>
 * Type of event generated when new data is available from a data producer.
 * It is immutable and carries data by reference.
 * </p>
 *
 * @author Alex Robin <alex.robin@sensiasoftware.com>
 * @since Feb 20, 2015
 */
public class DataEvent extends EntityEvent<Type>
{
	/**
     * Possible event types for a DataEvent
     */
    public static enum Type
    {
        /**
         * New data is available from a sensor or process
         */
        NEW_DATA_AVAILABLE,
        
        /**
         * For data that has already been sent but needs to be updated.<br/>
         * (e.g. a model has actualized some of its predicted data)
         */
        DATA_UPDATED
    };
    
    
    /**
     * Name of channel that produced the event
     */
    protected String channelID;
	
	
	/**
	 * New data that triggered this event.<br/>
	 * Multiple records can be associated to a single event because with high
	 * rate producers, it is often not practical to generate an event for
	 * every single record of measurements.
	 */
	protected DataBlock[] records;
	
	
	/**
<<<<<<< HEAD
	 * Constructs a data event related to the default entity (i.e. the parent of the data interface)
=======
	 * Constructs a data event generated from the given data interface
>>>>>>> cf1cdd57
	 * @param timeStamp time of event generation (unix time in milliseconds, base 1970)
     * @param dataInterface stream interface that generated the associated data
	 * @param records arrays of records that triggered this notification
	 */
	public DataEvent(long timeStamp, IStreamingDataInterface dataInterface, DataBlock ... records)
	{
<<<<<<< HEAD
	    this(timeStamp,
	         dataInterface.getParentModule().getUniqueIdentifier(),
	         dataInterface,
	         records);
	}
	
	
	/**
     * Constructs a data event associated to an identifiable entity
     * @param timeStamp time of event generation (unix time in milliseconds, base 1970)
	 * @param entityID Unique ID of entity that produced the data records
     * @param dataInterface stream interface that generated the associated data
     * @param records arrays of records that triggered this notification
     */
    public DataEvent(long timeStamp, String entityID, IStreamingDataInterface dataInterface, DataBlock ... records)
    {
        this.type = Type.NEW_DATA_AVAILABLE;
=======
	    this.type = Type.NEW_DATA_AVAILABLE;
>>>>>>> cf1cdd57
        this.timeStamp = timeStamp;
        this.source = dataInterface;
        this.channelID = dataInterface.getName();
        this.relatedEntityID = dataInterface.getParentProducer().getUniqueIdentifier();
        this.records = records;
	}
		
	
	@Override
    public Type getType()
    {
        return type;
    }
	
	
    @Override
    public IStreamingDataInterface getSource()
    {
        return (IStreamingDataInterface)this.source;
    }
        
    
    /**
     * @return Name of channel the event was produced on (e.g. output name)
     */
    public String getChannelID()
    {
        return channelID;
    }
	   
	
    /**
     * @return description of the data records attached to this event
     */
    public DataComponent getRecordDescription()
    {
        return ((IStreamingDataInterface)source).getRecordDescription();
    }


    /**
     * @return list of data records produced
     */
    public DataBlock[] getRecords()
    {
        return records;
    }
}
<|MERGE_RESOLUTION|>--- conflicted
+++ resolved
@@ -47,9 +47,9 @@
          */
         DATA_UPDATED
     };
-    
-    
-    /**
+	
+	
+	/**
      * Name of channel that produced the event
      */
     protected String channelID;
@@ -65,20 +65,15 @@
 	
 	
 	/**
-<<<<<<< HEAD
 	 * Constructs a data event related to the default entity (i.e. the parent of the data interface)
-=======
-	 * Constructs a data event generated from the given data interface
->>>>>>> cf1cdd57
 	 * @param timeStamp time of event generation (unix time in milliseconds, base 1970)
      * @param dataInterface stream interface that generated the associated data
 	 * @param records arrays of records that triggered this notification
 	 */
 	public DataEvent(long timeStamp, IStreamingDataInterface dataInterface, DataBlock ... records)
 	{
-<<<<<<< HEAD
 	    this(timeStamp,
-	         dataInterface.getParentModule().getUniqueIdentifier(),
+	         dataInterface.getParentProducer().getUniqueIdentifier(),
 	         dataInterface,
 	         records);
 	}
@@ -94,15 +89,12 @@
     public DataEvent(long timeStamp, String entityID, IStreamingDataInterface dataInterface, DataBlock ... records)
     {
         this.type = Type.NEW_DATA_AVAILABLE;
-=======
-	    this.type = Type.NEW_DATA_AVAILABLE;
->>>>>>> cf1cdd57
         this.timeStamp = timeStamp;
         this.source = dataInterface;
         this.channelID = dataInterface.getName();
-        this.relatedEntityID = dataInterface.getParentProducer().getUniqueIdentifier();
+        this.relatedEntityID = entityID;
         this.records = records;
-	}
+    }
 		
 	
 	@Override
@@ -117,8 +109,8 @@
     {
         return (IStreamingDataInterface)this.source;
     }
-        
-    
+	   
+	
     /**
      * @return Name of channel the event was produced on (e.g. output name)
      */
@@ -144,4 +136,4 @@
     {
         return records;
     }
-}
+}
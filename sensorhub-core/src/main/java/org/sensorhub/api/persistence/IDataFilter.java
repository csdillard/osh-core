/***************************** BEGIN LICENSE BLOCK ***************************

The contents of this file are subject to the Mozilla Public License, v. 2.0.
If a copy of the MPL was not distributed with this file, You can obtain one
at http://mozilla.org/MPL/2.0/.

Software distributed under the License is distributed on an "AS IS" basis,
WITHOUT WARRANTY OF ANY KIND, either express or implied. See the License
for the specific language governing rights and limitations under the License.
 
Copyright (C) 2012-2015 Sensia Software LLC. All Rights Reserved.
 
******************************* END LICENSE BLOCK ***************************/

package org.sensorhub.api.persistence;

import java.util.Set;


/**
 * <p>
 * Basic filter interface to get time series data records from storage.<br/>
 * There is an implicit logical AND between all criteria.
 * </p>
 *
 * @author Alex Robin
 * @since Nov 12, 2010
 */
public interface IDataFilter
{   
    
    /**
     * @return the record type that needs to be retrieved (cannot be null)
     */
    public String getRecordType();
    
    
    /**
     * Gets filter criteria for selecting data records based on time stamp.<br/>
     * Only records whose time stamp (usually sampling time for sensors) lies within
     * that range will be selected (range is inclusive).<br/>
<<<<<<< HEAD
=======
     * It both ends of the time range have the value {@link Double#POSITIVE_INFINITY},
     * the latest record of each selected producer is retrieved.<br/>
>>>>>>> 8e021554
     * If range is null, no filtering on time stamp will be applied.
     * @return Desired time stamp range
     */
    public double[] getTimeStampRange();
    
    
    /**
     * Gets filter criteria for selecting data records associated to certain producers.<br/>
     * Only data records associated to one of the listed producer IDs will be selected.<br/>
     * If the list is null or empty, no filtering on producer ID will be applied.
     * @return List of desired producer IDs
     */
    public Set<String> getProducerIDs();
}<|MERGE_RESOLUTION|>--- conflicted
+++ resolved
@@ -39,11 +39,8 @@
      * Gets filter criteria for selecting data records based on time stamp.<br/>
      * Only records whose time stamp (usually sampling time for sensors) lies within
      * that range will be selected (range is inclusive).<br/>
-<<<<<<< HEAD
-=======
      * It both ends of the time range have the value {@link Double#POSITIVE_INFINITY},
      * the latest record of each selected producer is retrieved.<br/>
->>>>>>> 8e021554
      * If range is null, no filtering on time stamp will be applied.
      * @return Desired time stamp range
      */

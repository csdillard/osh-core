<<<<<<< HEAD
/***************************** BEGIN LICENSE BLOCK ***************************

The contents of this file are subject to the Mozilla Public License, v. 2.0.
If a copy of the MPL was not distributed with this file, You can obtain one
at http://mozilla.org/MPL/2.0/.

Software distributed under the License is distributed on an "AS IS" basis,
WITHOUT WARRANTY OF ANY KIND, either express or implied. See the License
for the specific language governing rights and limitations under the License.
 
Copyright (C) 2012-2015 Sensia Software LLC. All Rights Reserved.
 
******************************* END LICENSE BLOCK ***************************/

package org.sensorhub.test.persistence;

import static org.junit.Assert.assertEquals;
import static org.junit.Assert.assertTrue;
import java.util.ArrayList;
import java.util.HashSet;
import java.util.Iterator;
import java.util.LinkedHashMap;
import java.util.LinkedHashSet;
import java.util.List;
import java.util.Map;
import java.util.Set;
import javax.xml.namespace.QName;
import net.opengis.gml.v32.AbstractFeature;
import net.opengis.gml.v32.Point;
import net.opengis.gml.v32.impl.GMLFactory;
import net.opengis.swe.v20.DataBlock;
import net.opengis.swe.v20.DataComponent;
import org.junit.Test;
import org.sensorhub.api.persistence.FoiFilter;
import org.sensorhub.api.persistence.IObsStorageModule;
import org.sensorhub.api.persistence.IDataRecord;
import org.sensorhub.api.persistence.IObsFilter;
import org.sensorhub.api.persistence.IObsStorage;
import org.sensorhub.api.persistence.ObsFilter;
import org.sensorhub.api.persistence.ObsKey;
import org.sensorhub.test.TestUtils;
import org.vast.ogc.gml.GenericFeatureImpl;
import org.vast.util.Bbox;
import com.vividsolutions.jts.geom.Coordinate;
import com.vividsolutions.jts.geom.Geometry;
import com.vividsolutions.jts.geom.GeometryFactory;
import com.vividsolutions.jts.geom.Polygon;


/**
 * <p>
 * Abstract base for testing implementations of {@link IObsStorage}.
 * The storage needs to be correctly initialized by derived tests in a method
 * tagged with '@Before'.
 * </p>
 *
 * @author Alex Robin <alex.robin@sensiasoftware.com>
 * @param <StorageType> type of storage under test
 * @since May 5, 2015
 */
public abstract class AbstractTestObsStorage<StorageType extends IObsStorageModule<?>> extends AbstractTestBasicStorage<StorageType>
{
    static String FOI_UID_PREFIX = "urn:domain:features:foi";
    protected int numFois = 100;
    GMLFactory gmlFac = new GMLFactory(true);
    Map<String, AbstractFeature> allFeatures;
    
    static String[] FOI_SET1_IDS = new String[]
    {
        FOI_UID_PREFIX + "1",
        FOI_UID_PREFIX + "2",
        FOI_UID_PREFIX + "3",
        FOI_UID_PREFIX + "4",
        FOI_UID_PREFIX + "15"
    };
    
    static int[] FOI_SET1_STARTS = new int[] {0, 20, 25, 40, 60};
    
    
    String[] FOI_IDS = FOI_SET1_IDS;
    int[] FOI_STARTS = FOI_SET1_STARTS;
    
    
    protected void addFoisToStorage() throws Exception
    {
        allFeatures = new LinkedHashMap<String, AbstractFeature>(numFois);
        
        for (int foiNum = 1; foiNum <= numFois; foiNum++)
        {
            QName fType = new QName("http://myNsUri", "MyFeature");
            AbstractFeature foi = new GenericFeatureImpl(fType);
            foi.setId("F" + foiNum);
            foi.setUniqueIdentifier(FOI_UID_PREFIX + foiNum);
            foi.setName("FOI" + foiNum);
            foi.setDescription("This is feature of interest #" + foiNum);                        
            Point p = gmlFac.newPoint();
            p.setPos(new double[] {foiNum, foiNum, 0.0});
            foi.setGeometry(p);
            allFeatures.put(foi.getUniqueIdentifier(), foi);
            storage.storeFoi(producerID, foi);
        }
        
        storage.commit();
        forceReadBackFromStorage();
    }
    
    
    @Test
    public void testStoreAndRetrieveFoisByID() throws Exception
    {
        addFoisToStorage();
        testFilterFoiByID(1, 2, 3, 22, 50, 78);
        testFilterFoiByID(1);
        testFilterFoiByID(56);
        int[] ids = new int[numFois];
        for (int i = 1; i <= numFois; i++)
            ids[i-1] = i;
        testFilterFoiByID(ids);
    }
    
    
    @Test
    public void testStoreAndRetrieveFoisWithWrongIDs() throws Exception
    {
        addFoisToStorage();
        testFilterFoiByID(102);
        testFilterFoiByID(102, 56, 516);
        testFilterFoiByID(102, 103, 104, 56, 516, 5);
    }
    
    
    protected void testFilterFoiByID(int... foiNums)
    {
        final Set<String> idList = new LinkedHashSet<String>(foiNums.length);
        for (int foiNum: foiNums)
            idList.add(FOI_UID_PREFIX + foiNum);
            
        FoiFilter filter = new FoiFilter()
        {
            @Override
            public Set<String> getFeatureIDs() { return idList; };
        };
        
        // build set of good IDs
        HashSet<String> validIDs = new HashSet<String>();        
        for (int foiNum: foiNums)
            if (foiNum <= numFois)
                validIDs.add(FOI_UID_PREFIX + foiNum);
            
        // test retrieve objects
        Iterator<AbstractFeature> it = storage.getFois(filter);
        int foiCount = 0;
        while (it.hasNext())
        {
            String fid = it.next().getUniqueIdentifier();
            assertTrue("Non requested FOI returned: " + fid, validIDs.contains(fid));
            foiCount++;
        }
        assertEquals("Wrong number of FOIs returned", validIDs.size(), foiCount);
        
        // test retrieve ids only
        Iterator<String> it2 = storage.getFoiIDs(filter);
        foiCount = 0;
        while (it2.hasNext())
        {
            String fid = it2.next();
            assertTrue("Non requested FOI id returned: " + fid, validIDs.contains(fid));
            foiCount++;
        }
        assertEquals("Wrong number of FOIs returned", validIDs.size(), foiCount);
    }
    
    
    @Test
    public void testStoreAndRetrieveFoisByRoi() throws Exception
    {
        addFoisToStorage();
        
        for (int i = 1; i <= numFois; i++)
            testFilterFoiByRoi(new Bbox(i-0.5, i-0.5, i+0.5, i+0.5), i);
    }
    
    
    protected void testFilterFoiByRoi(Bbox bbox, int... foiNums)
    {
        final Polygon poly = (Polygon)new GeometryFactory().toGeometry(bbox.toJtsEnvelope());
        FoiFilter filter = new FoiFilter()
        {
            @Override
            public Polygon getRoi() { return poly; };
        };
        
        // test retrieve objects
        Iterator<AbstractFeature> it = storage.getFois(filter);
        int i = 0;
        while (it.hasNext())
            assertEquals(FOI_UID_PREFIX + foiNums[i++], it.next().getUniqueIdentifier());
        assertEquals(foiNums.length, i);
        
        // test retrieve ids only
        Iterator<String> it2 = storage.getFoiIDs(filter);
        i = 0;
        while (it2.hasNext())
            assertEquals(FOI_UID_PREFIX + foiNums[i++], it2.next());
        assertEquals(foiNums.length, i);
    }
    
    
    protected List<DataBlock> addObservationsWithFoiToStorage(DataComponent recordDef) throws Exception
    {
        // write N records
        final double timeStep = 0.1;
        final int numRecords = 100;
        List<DataBlock> dataList = new ArrayList<DataBlock>(numRecords);
        
        for (int i=0; i<numRecords; i++)
        {
            DataBlock data = recordDef.createDataBlock();
            data.setDoubleValue(0, i*timeStep);
            data.setIntValue(1, 3*i);
            data.setStringValue(2, "test" + i);
            dataList.add(data);
            String foiID = null;
            for (int f=0; f<FOI_IDS.length; f++)
            {
                if (i >= FOI_STARTS[f])
                    foiID = FOI_IDS[f];
            }
            ObsKey key = new ObsKey(recordDef.getName(), producerID, foiID, i*timeStep);
            storage.storeRecord(key, data);
        }
        
        storage.commit();
        forceReadBackFromStorage();
        
        return dataList;
    }
    
    
    protected IObsFilter buildFilterByFoiID(DataComponent recordDef, List<DataBlock> dataList, final int[] foiIndexes)
    {
        final Set<String> foiSet = new HashSet<String>();
        for (int index: foiIndexes)
            foiSet.add(FOI_IDS[index]);
        
        // generate filter
        IObsFilter filter = new ObsFilter(recordDef.getName()) {
            @Override
            public Set<String> getFoiIDs() { return foiSet; }
            @Override
            public Set<String> getProducerIDs() {return producerFilterList; };
        };
        
        // filter dataList to provide ground truth
        int i = 0;
        Iterator<DataBlock> it = dataList.iterator();
        while (it.hasNext())
        {
            it.next();
            boolean foundFoi = false;
            
            // check foi index ranges
            for (int index: foiIndexes)
            {
                int startIndex = FOI_STARTS[index];
                int endIndex = (index == FOI_IDS.length-1) ? 100 : FOI_STARTS[index+1];
                
                if (i >= startIndex && i <= endIndex-1)
                {
                    foundFoi = true;
                    break;
                }
            }
            
            if (!foundFoi)
                it.remove();
            
            i++;
        }
        
        return filter;
    }
    
    
    protected IObsFilter buildFilterByRoi(DataComponent recordDef, List<DataBlock> dataList, final Polygon roi)
    {
        // get list of FOIs within roi
        ArrayList<Integer> foiIndexList = new ArrayList<Integer>();
        int fIndex = 0;
        for (String foiID: FOI_IDS)
        {
            AbstractFeature f = allFeatures.get(foiID);
            if (f != null)
            {
                if (roi.intersects((Geometry)f.getGeometry()))
                    foiIndexList.add(fIndex);                
            }
            fIndex++;
        }
        
        // then just filter dataList using list of indexes
        int i = 0;
        int[] foiIndexes = new int[foiIndexList.size()];
        for (int index: foiIndexList)
            foiIndexes[i++] = index;
        buildFilterByFoiID(recordDef, dataList, foiIndexes);
        
        // generate filter
        IObsFilter filter = new ObsFilter(recordDef.getName()) {
            @Override
            public Polygon getRoi() { return roi; }
            @Override
            public Set<String> getProducerIDs() {return producerFilterList; };
        };
        
        return filter;
    }
    
    
    protected IObsFilter buildFilterByFoiIDAndTime(DataComponent recordDef, List<DataBlock> dataList, int[] foiIndexes, final double[] timeRange)
    {
        final Set<String> foiSet = new HashSet<String>();
        for (int index: foiIndexes)
            foiSet.add(FOI_IDS[index]);
        
        // generate filter
        IObsFilter filter = new ObsFilter(recordDef.getName()) {
            @Override
            public double[] getTimeStampRange() { return timeRange; }
            @Override
            public Set<String> getFoiIDs() { return foiSet; }
            @Override
            public Set<String> getProducerIDs() {return producerFilterList; };
        };
        
        // filter dataList to provide ground truth
        int i = 0;
        Iterator<DataBlock> it = dataList.iterator();
        while (it.hasNext())
        {
            DataBlock data = it.next();
            double timeStamp = data.getDoubleValue(0);
            boolean foundFoi = false;
            
            // remove if not this FOI record or if not within time range
            // check foi index ranges
            for (int index: foiIndexes)
            {
                int startIndex = FOI_STARTS[index];
                int endIndex = (index == FOI_IDS.length-1) ? 100 : FOI_STARTS[index+1];
                
                if (i >= startIndex && i <= endIndex-1)
                {
                    foundFoi = true;
                    break;
                }
            }
            
            if (!foundFoi || timeStamp < timeRange[0] || timeStamp > timeRange[1])
                it.remove();
            
            i++;
        }
        
        return filter;
    }
    
    
    protected void checkFilteredResults(IObsFilter filter, List<DataBlock> dataList) throws Exception
    {
        int i;
        
        // check data blocks
        i = 0;
        Iterator<DataBlock> it1 = storage.getDataBlockIterator(filter);
        while (it1.hasNext())
        {
            DataBlock blk = it1.next();
            if (dataList.size() > i)
                TestUtils.assertEquals(dataList.get(i), blk);
            i++;
        }
        
        assertEquals("Wrong number of records", dataList.size(), i);
        
        // check full DB records
        i = 0;
        Iterator<? extends IDataRecord> it2 = storage.getRecordIterator(filter);
        while (it2.hasNext())
        {
            IDataRecord dbRec = it2.next();            
            if (dataList.size() > i)
            {
                TestUtils.assertEquals(dataList.get(i), dbRec.getData());
                if (filter.getFoiIDs() != null)
                    assertTrue(filter.getFoiIDs().contains(((ObsKey)dbRec.getKey()).foiID));
            }            
            i++;
        }
        
        assertEquals("Wrong number of records", dataList.size(), i);
    }
    
    
    @Test
    public void testStoreOneFoiAndGetRecordsByFoiID() throws Exception
    {
        FOI_IDS = new String[] {"urn:domain:features:myfoi"};
        FOI_STARTS = new int[1];
        DataComponent recordDef = createDs2();
        List<DataBlock> dataList = addObservationsWithFoiToStorage(recordDef);
        
        int[] foiIndex = new int[] { 0 };
        IObsFilter filter = buildFilterByFoiID(recordDef, dataList, foiIndex);
        checkFilteredResults(filter, dataList);
    }
    
    
    @Test
    public void testGetRecordsForOneFoiID() throws Exception
    {
        DataComponent recordDef = createDs2();
        List<DataBlock> dataList = addObservationsWithFoiToStorage(recordDef);
        List<DataBlock> testList = new ArrayList<DataBlock>(dataList.size());
        
        for (int foiIndex = 0; foiIndex < FOI_IDS.length; foiIndex++)
        {
            testList.clear();
            testList.addAll(dataList);
            IObsFilter filter = buildFilterByFoiID(recordDef, testList, new int[] {foiIndex});
            checkFilteredResults(filter, testList);
        }
    }
    
    
    @Test
    public void testGetRecordsForMultipleFoiIDs() throws Exception
    {
        DataComponent recordDef = createDs2();
        List<DataBlock> dataList = addObservationsWithFoiToStorage(recordDef);
        List<DataBlock> testList = new ArrayList<DataBlock>(dataList.size());
        
        // FOI 1 and 2
        testList.clear();
        testList.addAll(dataList);
        IObsFilter filter = buildFilterByFoiID(recordDef, testList, new int[] {0, 1});
        checkFilteredResults(filter, testList);
        
        // FOI 1 and 3
        testList.clear();
        testList.addAll(dataList);
        filter = buildFilterByFoiID(recordDef, testList, new int[] {0, 2});
        checkFilteredResults(filter, testList);
        
        // FOI 3 and 2
        testList.clear();
        testList.addAll(dataList);
        filter = buildFilterByFoiID(recordDef, testList, new int[] {2, 1});
        checkFilteredResults(filter, testList);
        
        // FOI 2, 1 and 3
        testList.clear();
        testList.addAll(dataList);
        filter = buildFilterByFoiID(recordDef, testList, new int[] {1, 0, 2});
        checkFilteredResults(filter, testList);
    }
    
    
    @Test
    public void testGetRecordsForOneFoiIDAndTime() throws Exception
    {
        DataComponent recordDef = createDs2();
        List<DataBlock> dataList = addObservationsWithFoiToStorage(recordDef);
        List<DataBlock> testList = new ArrayList<DataBlock>(dataList.size());
        
        double[] timeRange1 = new double[] {1.0, 8.4};
        
        // test FOI 1 by 1
        for (int foiIndex = 0; foiIndex < FOI_IDS.length; foiIndex++)
        {
            testList.clear();
            testList.addAll(dataList);
            IObsFilter filter = buildFilterByFoiIDAndTime(recordDef, testList, new int[] {foiIndex}, timeRange1);
            checkFilteredResults(filter, testList);
        }
    }
    
    
    @Test
    public void testGetRecordsForMultipleFoiIDsAndTime() throws Exception
    {
        DataComponent recordDef = createDs2();
        List<DataBlock> dataList = addObservationsWithFoiToStorage(recordDef);
        List<DataBlock> testList = new ArrayList<DataBlock>(dataList.size());
        double[] timeRange;
        IObsFilter filter;
        
        // FOI 1 and 2
        timeRange = new double[] {1.0, 8.4};
        testList.clear();
        testList.addAll(dataList);
        filter = buildFilterByFoiIDAndTime(recordDef, testList, new int[] {0, 1}, timeRange);
        checkFilteredResults(filter, testList);
        
        // FOI 3 and 2
        timeRange = new double[] {2.5, 8.4};
        testList.clear();
        testList.addAll(dataList);
        filter = buildFilterByFoiIDAndTime(recordDef, testList, new int[] {2, 1}, timeRange);
        checkFilteredResults(filter, testList);
    }
    
    
    @Test
    public void testGetRecordsByRoi() throws Exception
    {
        addFoisToStorage();
        
        DataComponent recordDef = createDs2();
        List<DataBlock> dataList = addObservationsWithFoiToStorage(recordDef);
        List<DataBlock> testList = new ArrayList<DataBlock>(dataList.size());
        IObsFilter filter;
        Polygon roi;
        
        // NO FOI
        testList.clear();
        testList.addAll(dataList);
        roi = new GeometryFactory().createPolygon(new Coordinate[] {
            new Coordinate(0.0, 0.0),
            new Coordinate(0.0, 0.1),
            new Coordinate(0.1, 0.1),
            new Coordinate(0.1, 0.0),
            new Coordinate(0.0, 0.0)
        });
        filter = buildFilterByRoi(recordDef, testList, roi);
        checkFilteredResults(filter, testList);
        
        // FOI 1
        testList.clear();
        testList.addAll(dataList);
        roi = new GeometryFactory().createPolygon(new Coordinate[] {
            new Coordinate(0.5, 0.5),
            new Coordinate(0.5, 1.5),
            new Coordinate(1.5, 1.5),
            new Coordinate(1.5, 0.5),
            new Coordinate(0.5, 0.5)
        });
        filter = buildFilterByRoi(recordDef, testList, roi);
        checkFilteredResults(filter, testList);
        
        // FOIs 1 + 3
        testList.clear();
        testList.addAll(dataList);
        roi = new GeometryFactory().createPolygon(new Coordinate[] {
            new Coordinate(0.5, 0.5),
            new Coordinate(0.5, 3.5),
            new Coordinate(3.5, 3.5),
            new Coordinate(3.5, 2.5),
            new Coordinate(1.5, 2.5),
            new Coordinate(1.5, 0.5),
            new Coordinate(0.5, 0.5)
        });
        filter = buildFilterByRoi(recordDef, testList, roi);
        checkFilteredResults(filter, testList);
        
        // FOIs 1-4
        testList.clear();
        testList.addAll(dataList);
        roi = new GeometryFactory().createPolygon(new Coordinate[] {
            new Coordinate(0.0, 0.0),
            new Coordinate(0.0, 4.0),
            new Coordinate(4.0, 4.0),
            new Coordinate(4.0, 0.0),
            new Coordinate(0.0, 0.0)
        });
        filter = buildFilterByRoi(recordDef, testList, roi);
        checkFilteredResults(filter, testList);
    }
    
    
    @Test
    public void testGetFoiExtent() throws Exception
    {
        addFoisToStorage();        
        Bbox realExtent = new Bbox(1.0, 1.0, 0, numFois, numFois, 0);
        Bbox foiExtent = storage.getFoisSpatialExtent();
        assertEquals("Wrong FOI spatial extent", realExtent, foiExtent);
    }
}
=======
/***************************** BEGIN LICENSE BLOCK ***************************

The contents of this file are subject to the Mozilla Public License, v. 2.0.
If a copy of the MPL was not distributed with this file, You can obtain one
at http://mozilla.org/MPL/2.0/.

Software distributed under the License is distributed on an "AS IS" basis,
WITHOUT WARRANTY OF ANY KIND, either express or implied. See the License
for the specific language governing rights and limitations under the License.
 
Copyright (C) 2012-2015 Sensia Software LLC. All Rights Reserved.
 
******************************* END LICENSE BLOCK ***************************/

package org.sensorhub.test.persistence;

import static org.junit.Assert.assertEquals;
import static org.junit.Assert.assertTrue;

import java.util.ArrayList;
import java.util.HashSet;
import java.util.Iterator;
import java.util.LinkedHashMap;
import java.util.LinkedHashSet;
import java.util.List;
import java.util.Map;
import java.util.Set;
import javax.xml.namespace.QName;
import net.opengis.gml.v32.AbstractFeature;
import net.opengis.gml.v32.Point;
import net.opengis.gml.v32.impl.GMLFactory;
import net.opengis.swe.v20.DataBlock;
import net.opengis.swe.v20.DataComponent;
import org.junit.Test;
import org.sensorhub.api.persistence.FoiFilter;
import org.sensorhub.api.persistence.IObsStorageModule;
import org.sensorhub.api.persistence.IDataRecord;
import org.sensorhub.api.persistence.IObsFilter;
import org.sensorhub.api.persistence.IObsStorage;
import org.sensorhub.api.persistence.ObsFilter;
import org.sensorhub.api.persistence.ObsKey;
import org.sensorhub.test.TestUtils;
import org.vast.ogc.gml.GenericFeatureImpl;
import org.vast.util.Bbox;
import com.vividsolutions.jts.geom.Coordinate;
import com.vividsolutions.jts.geom.Geometry;
import com.vividsolutions.jts.geom.GeometryFactory;
import com.vividsolutions.jts.geom.Polygon;


/**
 * <p>
 * Abstract base for testing implementations of {@link IObsStorage}.
 * The storage needs to be correctly initialized by derived tests in a method
 * tagged with '@Before'.
 * </p>
 *
 * @author Alex Robin <alex.robin@sensiasoftware.com>
 * @param <StorageType> type of storage under test
 * @since May 5, 2015
 */
public abstract class AbstractTestObsStorage<StorageType extends IObsStorageModule<?>> extends AbstractTestBasicStorage<StorageType>
{
    static String FOI_UID_PREFIX = "urn:domain:features:foi";
    protected int numFois = 100;
    protected double[] longitudeBounds = new double[] {-179, 179};
    protected double[] latitudeBounds = new double[] {-89, 89};
    GMLFactory gmlFac = new GMLFactory(true);
    Map<String, AbstractFeature> allFeatures;

    
    static String[] FOI_SET1_IDS = new String[]
    {
        FOI_UID_PREFIX + "1",
        FOI_UID_PREFIX + "2",
        FOI_UID_PREFIX + "3",
        FOI_UID_PREFIX + "4",
        FOI_UID_PREFIX + "15"
    };
    
    static int[] FOI_SET1_STARTS = new int[] {0, 20, 25, 40, 60};
    
    
    String[] FOI_IDS = FOI_SET1_IDS;
    int[] FOI_STARTS = FOI_SET1_STARTS;
    
    
    protected void addFoisToStorage(Bbox extent) throws Exception
    {
        allFeatures = new LinkedHashMap<String, AbstractFeature>(numFois);
        
        for (int foiNum = 1; foiNum <= numFois; foiNum++)
        {
            QName fType = new QName("http://myNsUri", "MyFeature");
            AbstractFeature foi = new GenericFeatureImpl(fType);
            foi.setId("F" + foiNum);
            foi.setUniqueIdentifier(FOI_UID_PREFIX + foiNum);
            foi.setName("FOI" + foiNum);
            foi.setDescription("This is feature of interest #" + foiNum);                        
            Point p = gmlFac.newPoint();
            p.setPos(new double[] {
                    interpolate(foiNum, numFois, longitudeBounds),
                    interpolate(foiNum, numFois, latitudeBounds), 0.0
            });
            if (extent != null)
                extent.add(new Bbox(p.getPos()[0],p.getPos()[1], 0,p.getPos()[0],p.getPos()[1], 0));
            foi.setLocation(p);
            allFeatures.put(foi.getUniqueIdentifier(), foi);
            storage.storeFoi(producerID, foi);
        }
        
        storage.commit();
        forceReadBackFromStorage();
    }
    
    
    protected double interpolate(double val, double max, double[] bounds)
    {
        return (val / max) * (bounds[1] - bounds[0]) + bounds[0];
    }    
    
    
    @Test
    public void testStoreAndRetrieveFoisByID() throws Exception
    {
        addFoisToStorage(null);
        testFilterFoiByID(1, 2, 3, 22, 50, 78);
        testFilterFoiByID(1);
        testFilterFoiByID(56);
        int[] ids = new int[numFois];
        for (int i = 1; i <= numFois; i++)
            ids[i-1] = i;
        testFilterFoiByID(ids);
    }
    
    
    @Test
    public void testStoreAndRetrieveFoisWithWrongIDs() throws Exception
    {
        addFoisToStorage(null);
        testFilterFoiByID(102);
        testFilterFoiByID(102, 56, 516);
        testFilterFoiByID(102, 103, 104, 56, 516, 5);
    }
    
    
    protected void testFilterFoiByID(int... foiNums)
    {
        final Set<String> idList = new LinkedHashSet<String>(foiNums.length);
        for (int foiNum: foiNums)
            idList.add(FOI_UID_PREFIX + foiNum);
            
        FoiFilter filter = new FoiFilter()
        {
            @Override
            public Set<String> getFeatureIDs() { return idList; };
        };
        
        // build set of good IDs
        HashSet<String> validIDs = new HashSet<String>();        
        for (int foiNum: foiNums)
            if (foiNum <= numFois)
                validIDs.add(FOI_UID_PREFIX + foiNum);
            
        // test retrieve objects
        Iterator<AbstractFeature> it = storage.getFois(filter);
        int foiCount = 0;
        while (it.hasNext())
        {
            String fid = it.next().getUniqueIdentifier();
            assertTrue("Non requested FOI returned: " + fid, validIDs.contains(fid));
            foiCount++;
        }
        assertEquals("Wrong number of FOIs returned", validIDs.size(), foiCount);
        
        // test retrieve ids only
        Iterator<String> it2 = storage.getFoiIDs(filter);
        foiCount = 0;
        while (it2.hasNext())
        {
            String fid = it2.next();
            assertTrue("Non requested FOI id returned: " + fid, validIDs.contains(fid));
            foiCount++;
        }
        assertEquals("Wrong number of FOIs returned", validIDs.size(), foiCount);
    }
    
    
    @Test
    public void testStoreAndRetrieveFoisByRoi() throws Exception
    {
        addFoisToStorage(null);
        
        for (int i = 1; i <= numFois; i++) {
            double x = interpolate(i, numFois, longitudeBounds);
            double y = interpolate(i, numFois, latitudeBounds);
            testFilterFoiByRoi(new Bbox(x - 0.5, y - 0.5, x + 0.5, y + 0.5), i);
        }
    }
    
    
    protected void testFilterFoiByRoi(Bbox bbox, int... foiNums)
    {
        final Polygon poly = (Polygon)new GeometryFactory().toGeometry(bbox.toJtsEnvelope());
        FoiFilter filter = new FoiFilter()
        {
            @Override
            public Polygon getRoi() { return poly; };
        };
        
        // test retrieve objects
        Iterator<AbstractFeature> it = storage.getFois(filter);
        int i = 0;
        while (it.hasNext())
            assertEquals(FOI_UID_PREFIX + foiNums[i++], it.next().getUniqueIdentifier());
        assertEquals(foiNums.length, i);
        
        // test retrieve ids only
        Iterator<String> it2 = storage.getFoiIDs(filter);
        i = 0;
        while (it2.hasNext())
            assertEquals(FOI_UID_PREFIX + foiNums[i++], it2.next());
        assertEquals(foiNums.length, i);
    }
    
    
    protected List<DataBlock> addObservationsWithFoiToStorage(DataComponent recordDef) throws Exception
    {
        // write N records
        final double timeStep = 0.1;
        final int numRecords = 100;
        List<DataBlock> dataList = new ArrayList<DataBlock>(numRecords);
        
        for (int i=0; i<numRecords; i++)
        {
            DataBlock data = recordDef.createDataBlock();
            data.setDoubleValue(0, i*timeStep);
            data.setIntValue(1, 3*i);
            data.setStringValue(2, "test" + i);
            dataList.add(data);
            String foiID = null;
            for (int f=0; f<FOI_IDS.length; f++)
            {
                if (i >= FOI_STARTS[f])
                    foiID = FOI_IDS[f];
            }
            ObsKey key = new ObsKey(recordDef.getName(), producerID, foiID, i*timeStep);
            storage.storeRecord(key, data);
        }
        
        storage.commit();
        forceReadBackFromStorage();
        
        return dataList;
    }
    
    
    protected IObsFilter buildFilterByFoiID(DataComponent recordDef, List<DataBlock> dataList, final int[] foiIndexes)
    {
        final Set<String> foiSet = new HashSet<String>();
        for (int index: foiIndexes)
            foiSet.add(FOI_IDS[index]);
        
        // generate filter
        IObsFilter filter = new ObsFilter(recordDef.getName()) {
            @Override
            public Set<String> getFoiIDs() { return foiSet; }
            @Override
            public Set<String> getProducerIDs() {return producerFilterList; };
        };
        
        // filter dataList to provide ground truth
        int i = 0;
        Iterator<DataBlock> it = dataList.iterator();
        while (it.hasNext())
        {
            it.next();
            boolean foundFoi = false;
            
            // check foi index ranges
            for (int index: foiIndexes)
            {
                int startIndex = FOI_STARTS[index];
                int endIndex = (index == FOI_IDS.length-1) ? 100 : FOI_STARTS[index+1];
                
                if (i >= startIndex && i <= endIndex-1)
                {
                    foundFoi = true;
                    break;
                }
            }
            
            if (!foundFoi)
                it.remove();
            
            i++;
        }
        
        return filter;
    }
    
    
    protected IObsFilter buildFilterByRoi(DataComponent recordDef, List<DataBlock> dataList, final Polygon roi)
    {
        // get list of FOIs within roi
        ArrayList<Integer> foiIndexList = new ArrayList<Integer>();
        int fIndex = 0;
        for (String foiID: FOI_IDS)
        {
            AbstractFeature f = allFeatures.get(foiID);
            if (f != null)
            {
                if (roi.intersects((Geometry)f.getLocation()))
                    foiIndexList.add(fIndex);                
            }
            fIndex++;
        }
        
        // then just filter dataList using list of indexes
        int i = 0;
        int[] foiIndexes = new int[foiIndexList.size()];
        for (int index: foiIndexList)
            foiIndexes[i++] = index;
        buildFilterByFoiID(recordDef, dataList, foiIndexes);
        
        // generate filter
        IObsFilter filter = new ObsFilter(recordDef.getName()) {
            @Override
            public Polygon getRoi() { return roi; }
            @Override
            public Set<String> getProducerIDs() {return producerFilterList; };
        };
        
        return filter;
    }
    
    
    protected IObsFilter buildFilterByFoiIDAndTime(DataComponent recordDef, List<DataBlock> dataList, int[] foiIndexes, final double[] timeRange)
    {
        final Set<String> foiSet = new HashSet<String>();
        for (int index: foiIndexes)
            foiSet.add(FOI_IDS[index]);
        
        // generate filter
        IObsFilter filter = new ObsFilter(recordDef.getName()) {
            @Override
            public double[] getTimeStampRange() { return timeRange; }
            @Override
            public Set<String> getFoiIDs() { return foiSet; }
            @Override
            public Set<String> getProducerIDs() {return producerFilterList; };
        };
        
        // filter dataList to provide ground truth
        int i = 0;
        Iterator<DataBlock> it = dataList.iterator();
        while (it.hasNext())
        {
            DataBlock data = it.next();
            double timeStamp = data.getDoubleValue(0);
            boolean foundFoi = false;
            
            // remove if not this FOI record or if not within time range
            // check foi index ranges
            for (int index: foiIndexes)
            {
                int startIndex = FOI_STARTS[index];
                int endIndex = (index == FOI_IDS.length-1) ? 100 : FOI_STARTS[index+1];
                
                if (i >= startIndex && i <= endIndex-1)
                {
                    foundFoi = true;
                    break;
                }
            }
            
            if (!foundFoi || timeStamp < timeRange[0] || timeStamp > timeRange[1])
                it.remove();
            
            i++;
        }
        
        return filter;
    }
    
    
    protected void checkFilteredResults(IObsFilter filter, List<DataBlock> dataList) throws Exception
    {
        int i;
        
        // check data blocks
        i = 0;
        Iterator<DataBlock> it1 = storage.getDataBlockIterator(filter);
        while (it1.hasNext())
        {
            DataBlock blk = it1.next();
            if (dataList.size() > i)
                TestUtils.assertEquals(dataList.get(i), blk);
            i++;
        }
        
        assertEquals("Wrong number of records", dataList.size(), i);
        
        // check full DB records
        i = 0;
        Iterator<? extends IDataRecord> it2 = storage.getRecordIterator(filter);
        while (it2.hasNext())
        {
            IDataRecord dbRec = it2.next();            
            if (dataList.size() > i)
            {
                TestUtils.assertEquals(dataList.get(i), dbRec.getData());
                if (filter.getFoiIDs() != null)
                    assertTrue(filter.getFoiIDs().contains(((ObsKey)dbRec.getKey()).foiID));
            }            
            i++;
        }
        
        assertEquals("Wrong number of records", dataList.size(), i);
    }
    
    
    @Test
    public void testStoreOneFoiAndGetRecordsByFoiID() throws Exception
    {
        FOI_IDS = new String[] {"urn:domain:features:myfoi"};
        FOI_STARTS = new int[1];
        DataComponent recordDef = createDs2();
        List<DataBlock> dataList = addObservationsWithFoiToStorage(recordDef);
        
        int[] foiIndex = new int[] { 0 };
        IObsFilter filter = buildFilterByFoiID(recordDef, dataList, foiIndex);
        checkFilteredResults(filter, dataList);
    }
    
    
    @Test
    public void testGetRecordsForOneFoiID() throws Exception
    {
        DataComponent recordDef = createDs2();
        List<DataBlock> dataList = addObservationsWithFoiToStorage(recordDef);
        List<DataBlock> testList = new ArrayList<DataBlock>(dataList.size());
        
        for (int foiIndex = 0; foiIndex < FOI_IDS.length; foiIndex++)
        {
            testList.clear();
            testList.addAll(dataList);
            IObsFilter filter = buildFilterByFoiID(recordDef, testList, new int[] {foiIndex});
            checkFilteredResults(filter, testList);
        }
    }
    
    
    @Test
    public void testGetRecordsForMultipleFoiIDs() throws Exception
    {
        DataComponent recordDef = createDs2();
        List<DataBlock> dataList = addObservationsWithFoiToStorage(recordDef);
        List<DataBlock> testList = new ArrayList<DataBlock>(dataList.size());
        
        // FOI 1 and 2
        testList.clear();
        testList.addAll(dataList);
        IObsFilter filter = buildFilterByFoiID(recordDef, testList, new int[] {0, 1});
        checkFilteredResults(filter, testList);
        
        // FOI 1 and 3
        testList.clear();
        testList.addAll(dataList);
        filter = buildFilterByFoiID(recordDef, testList, new int[] {0, 2});
        checkFilteredResults(filter, testList);
        
        // FOI 3 and 2
        testList.clear();
        testList.addAll(dataList);
        filter = buildFilterByFoiID(recordDef, testList, new int[] {2, 1});
        checkFilteredResults(filter, testList);
        
        // FOI 2, 1 and 3
        testList.clear();
        testList.addAll(dataList);
        filter = buildFilterByFoiID(recordDef, testList, new int[] {1, 0, 2});
        checkFilteredResults(filter, testList);
    }
    
    
    @Test
    public void testGetRecordsForOneFoiIDAndTime() throws Exception
    {
        DataComponent recordDef = createDs2();
        List<DataBlock> dataList = addObservationsWithFoiToStorage(recordDef);
        List<DataBlock> testList = new ArrayList<DataBlock>(dataList.size());
        
        double[] timeRange1 = new double[] {1.0, 8.4};
        
        // test FOI 1 by 1
        for (int foiIndex = 0; foiIndex < FOI_IDS.length; foiIndex++)
        {
            testList.clear();
            testList.addAll(dataList);
            IObsFilter filter = buildFilterByFoiIDAndTime(recordDef, testList, new int[] {foiIndex}, timeRange1);
            checkFilteredResults(filter, testList);
        }
    }
    
    
    @Test
    public void testGetRecordsForMultipleFoiIDsAndTime() throws Exception
    {
        DataComponent recordDef = createDs2();
        List<DataBlock> dataList = addObservationsWithFoiToStorage(recordDef);
        List<DataBlock> testList = new ArrayList<DataBlock>(dataList.size());
        double[] timeRange;
        IObsFilter filter;
        
        // FOI 1 and 2
        timeRange = new double[] {1.0, 8.4};
        testList.clear();
        testList.addAll(dataList);
        filter = buildFilterByFoiIDAndTime(recordDef, testList, new int[] {0, 1}, timeRange);
        checkFilteredResults(filter, testList);
        
        // FOI 3 and 2
        timeRange = new double[] {2.5, 8.4};
        testList.clear();
        testList.addAll(dataList);
        filter = buildFilterByFoiIDAndTime(recordDef, testList, new int[] {2, 1}, timeRange);
        checkFilteredResults(filter, testList);
    }
    
    
    @Test
    public void testGetRecordsByRoi() throws Exception
    {
        addFoisToStorage(null);
        
        DataComponent recordDef = createDs2();
        List<DataBlock> dataList = addObservationsWithFoiToStorage(recordDef);
        List<DataBlock> testList = new ArrayList<DataBlock>(dataList.size());
        IObsFilter filter;
        Polygon roi;
        
        // NO FOI
        testList.clear();
        testList.addAll(dataList);
        roi = new GeometryFactory().createPolygon(new Coordinate[] {
            new Coordinate(0.0, 0.0),
            new Coordinate(0.0, 0.1),
            new Coordinate(0.1, 0.1),
            new Coordinate(0.1, 0.0),
            new Coordinate(0.0, 0.0)
        });
        filter = buildFilterByRoi(recordDef, testList, roi);
        checkFilteredResults(filter, testList);
        
        // FOI 1
        testList.clear();
        testList.addAll(dataList);
        roi = new GeometryFactory().createPolygon(new Coordinate[] {
            new Coordinate(0.5, 0.5),
            new Coordinate(0.5, 1.5),
            new Coordinate(1.5, 1.5),
            new Coordinate(1.5, 0.5),
            new Coordinate(0.5, 0.5)
        });
        filter = buildFilterByRoi(recordDef, testList, roi);
        checkFilteredResults(filter, testList);
        
        // FOIs 1 + 3
        testList.clear();
        testList.addAll(dataList);
        roi = new GeometryFactory().createPolygon(new Coordinate[] {
            new Coordinate(0.5, 0.5),
            new Coordinate(0.5, 3.5),
            new Coordinate(3.5, 3.5),
            new Coordinate(3.5, 2.5),
            new Coordinate(1.5, 2.5),
            new Coordinate(1.5, 0.5),
            new Coordinate(0.5, 0.5)
        });
        filter = buildFilterByRoi(recordDef, testList, roi);
        checkFilteredResults(filter, testList);
        
        // FOIs 1-4
        testList.clear();
        testList.addAll(dataList);
        roi = new GeometryFactory().createPolygon(new Coordinate[] {
            new Coordinate(0.0, 0.0),
            new Coordinate(0.0, 4.0),
            new Coordinate(4.0, 4.0),
            new Coordinate(4.0, 0.0),
            new Coordinate(0.0, 0.0)
        });
        filter = buildFilterByRoi(recordDef, testList, roi);
        checkFilteredResults(filter, testList);
    }
    
    
    @Test
    public void testGetFoiExtent() throws Exception
    {
        Bbox realExtent = new Bbox();
        addFoisToStorage(realExtent);
        
        Bbox foiExtent = storage.getFoisSpatialExtent();        
        assertTrue("FOI spatial extent is null", foiExtent != null);
        
        // Storage bounding box may be larger than real extent, but not smaller
        assertTrue("Wrong FOI spatial extent", foiExtent.contains(realExtent));
    }
}
>>>>>>> 1efc7110
<|MERGE_RESOLUTION|>--- conflicted
+++ resolved
@@ -1,4 +1,3 @@
-<<<<<<< HEAD
 /***************************** BEGIN LICENSE BLOCK ***************************
 
 The contents of this file are subject to the Mozilla Public License, v. 2.0.
@@ -63,8 +62,11 @@
 {
     static String FOI_UID_PREFIX = "urn:domain:features:foi";
     protected int numFois = 100;
+    protected double[] longitudeBounds = new double[] {-179, 179};
+    protected double[] latitudeBounds = new double[] {-89, 89};
     GMLFactory gmlFac = new GMLFactory(true);
     Map<String, AbstractFeature> allFeatures;
+
     
     static String[] FOI_SET1_IDS = new String[]
     {
@@ -82,7 +84,7 @@
     int[] FOI_STARTS = FOI_SET1_STARTS;
     
     
-    protected void addFoisToStorage() throws Exception
+    protected void addFoisToStorage(Bbox extent) throws Exception
     {
         allFeatures = new LinkedHashMap<String, AbstractFeature>(numFois);
         
@@ -95,7 +97,12 @@
             foi.setName("FOI" + foiNum);
             foi.setDescription("This is feature of interest #" + foiNum);                        
             Point p = gmlFac.newPoint();
-            p.setPos(new double[] {foiNum, foiNum, 0.0});
+            p.setPos(new double[] {
+                    interpolate(foiNum, numFois, longitudeBounds),
+                    interpolate(foiNum, numFois, latitudeBounds), 0.0
+            });
+            if (extent != null)
+                extent.add(new Bbox(p.getPos()[0],p.getPos()[1], 0,p.getPos()[0],p.getPos()[1], 0));
             foi.setGeometry(p);
             allFeatures.put(foi.getUniqueIdentifier(), foi);
             storage.storeFoi(producerID, foi);
@@ -106,10 +113,16 @@
     }
     
     
+    protected double interpolate(double val, double max, double[] bounds)
+    {
+        return (val / max) * (bounds[1] - bounds[0]) + bounds[0];
+    }    
+    
+    
     @Test
     public void testStoreAndRetrieveFoisByID() throws Exception
     {
-        addFoisToStorage();
+        addFoisToStorage(null);
         testFilterFoiByID(1, 2, 3, 22, 50, 78);
         testFilterFoiByID(1);
         testFilterFoiByID(56);
@@ -123,7 +136,7 @@
     @Test
     public void testStoreAndRetrieveFoisWithWrongIDs() throws Exception
     {
-        addFoisToStorage();
+        addFoisToStorage(null);
         testFilterFoiByID(102);
         testFilterFoiByID(102, 56, 516);
         testFilterFoiByID(102, 103, 104, 56, 516, 5);
@@ -175,10 +188,13 @@
     @Test
     public void testStoreAndRetrieveFoisByRoi() throws Exception
     {
-        addFoisToStorage();
-        
-        for (int i = 1; i <= numFois; i++)
-            testFilterFoiByRoi(new Bbox(i-0.5, i-0.5, i+0.5, i+0.5), i);
+        addFoisToStorage(null);
+        
+        for (int i = 1; i <= numFois; i++) {
+            double x = interpolate(i, numFois, longitudeBounds);
+            double y = interpolate(i, numFois, latitudeBounds);
+            testFilterFoiByRoi(new Bbox(x - 0.5, y - 0.5, x + 0.5, y + 0.5), i);
+        }
     }
     
     
@@ -515,7 +531,7 @@
     @Test
     public void testGetRecordsByRoi() throws Exception
     {
-        addFoisToStorage();
+        addFoisToStorage(null);
         
         DataComponent recordDef = createDs2();
         List<DataBlock> dataList = addObservationsWithFoiToStorage(recordDef);
@@ -582,614 +598,6 @@
     @Test
     public void testGetFoiExtent() throws Exception
     {
-        addFoisToStorage();        
-        Bbox realExtent = new Bbox(1.0, 1.0, 0, numFois, numFois, 0);
-        Bbox foiExtent = storage.getFoisSpatialExtent();
-        assertEquals("Wrong FOI spatial extent", realExtent, foiExtent);
-    }
-}
-=======
-/***************************** BEGIN LICENSE BLOCK ***************************
-
-The contents of this file are subject to the Mozilla Public License, v. 2.0.
-If a copy of the MPL was not distributed with this file, You can obtain one
-at http://mozilla.org/MPL/2.0/.
-
-Software distributed under the License is distributed on an "AS IS" basis,
-WITHOUT WARRANTY OF ANY KIND, either express or implied. See the License
-for the specific language governing rights and limitations under the License.
- 
-Copyright (C) 2012-2015 Sensia Software LLC. All Rights Reserved.
- 
-******************************* END LICENSE BLOCK ***************************/
-
-package org.sensorhub.test.persistence;
-
-import static org.junit.Assert.assertEquals;
-import static org.junit.Assert.assertTrue;
-
-import java.util.ArrayList;
-import java.util.HashSet;
-import java.util.Iterator;
-import java.util.LinkedHashMap;
-import java.util.LinkedHashSet;
-import java.util.List;
-import java.util.Map;
-import java.util.Set;
-import javax.xml.namespace.QName;
-import net.opengis.gml.v32.AbstractFeature;
-import net.opengis.gml.v32.Point;
-import net.opengis.gml.v32.impl.GMLFactory;
-import net.opengis.swe.v20.DataBlock;
-import net.opengis.swe.v20.DataComponent;
-import org.junit.Test;
-import org.sensorhub.api.persistence.FoiFilter;
-import org.sensorhub.api.persistence.IObsStorageModule;
-import org.sensorhub.api.persistence.IDataRecord;
-import org.sensorhub.api.persistence.IObsFilter;
-import org.sensorhub.api.persistence.IObsStorage;
-import org.sensorhub.api.persistence.ObsFilter;
-import org.sensorhub.api.persistence.ObsKey;
-import org.sensorhub.test.TestUtils;
-import org.vast.ogc.gml.GenericFeatureImpl;
-import org.vast.util.Bbox;
-import com.vividsolutions.jts.geom.Coordinate;
-import com.vividsolutions.jts.geom.Geometry;
-import com.vividsolutions.jts.geom.GeometryFactory;
-import com.vividsolutions.jts.geom.Polygon;
-
-
-/**
- * <p>
- * Abstract base for testing implementations of {@link IObsStorage}.
- * The storage needs to be correctly initialized by derived tests in a method
- * tagged with '@Before'.
- * </p>
- *
- * @author Alex Robin <alex.robin@sensiasoftware.com>
- * @param <StorageType> type of storage under test
- * @since May 5, 2015
- */
-public abstract class AbstractTestObsStorage<StorageType extends IObsStorageModule<?>> extends AbstractTestBasicStorage<StorageType>
-{
-    static String FOI_UID_PREFIX = "urn:domain:features:foi";
-    protected int numFois = 100;
-    protected double[] longitudeBounds = new double[] {-179, 179};
-    protected double[] latitudeBounds = new double[] {-89, 89};
-    GMLFactory gmlFac = new GMLFactory(true);
-    Map<String, AbstractFeature> allFeatures;
-
-    
-    static String[] FOI_SET1_IDS = new String[]
-    {
-        FOI_UID_PREFIX + "1",
-        FOI_UID_PREFIX + "2",
-        FOI_UID_PREFIX + "3",
-        FOI_UID_PREFIX + "4",
-        FOI_UID_PREFIX + "15"
-    };
-    
-    static int[] FOI_SET1_STARTS = new int[] {0, 20, 25, 40, 60};
-    
-    
-    String[] FOI_IDS = FOI_SET1_IDS;
-    int[] FOI_STARTS = FOI_SET1_STARTS;
-    
-    
-    protected void addFoisToStorage(Bbox extent) throws Exception
-    {
-        allFeatures = new LinkedHashMap<String, AbstractFeature>(numFois);
-        
-        for (int foiNum = 1; foiNum <= numFois; foiNum++)
-        {
-            QName fType = new QName("http://myNsUri", "MyFeature");
-            AbstractFeature foi = new GenericFeatureImpl(fType);
-            foi.setId("F" + foiNum);
-            foi.setUniqueIdentifier(FOI_UID_PREFIX + foiNum);
-            foi.setName("FOI" + foiNum);
-            foi.setDescription("This is feature of interest #" + foiNum);                        
-            Point p = gmlFac.newPoint();
-            p.setPos(new double[] {
-                    interpolate(foiNum, numFois, longitudeBounds),
-                    interpolate(foiNum, numFois, latitudeBounds), 0.0
-            });
-            if (extent != null)
-                extent.add(new Bbox(p.getPos()[0],p.getPos()[1], 0,p.getPos()[0],p.getPos()[1], 0));
-            foi.setLocation(p);
-            allFeatures.put(foi.getUniqueIdentifier(), foi);
-            storage.storeFoi(producerID, foi);
-        }
-        
-        storage.commit();
-        forceReadBackFromStorage();
-    }
-    
-    
-    protected double interpolate(double val, double max, double[] bounds)
-    {
-        return (val / max) * (bounds[1] - bounds[0]) + bounds[0];
-    }    
-    
-    
-    @Test
-    public void testStoreAndRetrieveFoisByID() throws Exception
-    {
-        addFoisToStorage(null);
-        testFilterFoiByID(1, 2, 3, 22, 50, 78);
-        testFilterFoiByID(1);
-        testFilterFoiByID(56);
-        int[] ids = new int[numFois];
-        for (int i = 1; i <= numFois; i++)
-            ids[i-1] = i;
-        testFilterFoiByID(ids);
-    }
-    
-    
-    @Test
-    public void testStoreAndRetrieveFoisWithWrongIDs() throws Exception
-    {
-        addFoisToStorage(null);
-        testFilterFoiByID(102);
-        testFilterFoiByID(102, 56, 516);
-        testFilterFoiByID(102, 103, 104, 56, 516, 5);
-    }
-    
-    
-    protected void testFilterFoiByID(int... foiNums)
-    {
-        final Set<String> idList = new LinkedHashSet<String>(foiNums.length);
-        for (int foiNum: foiNums)
-            idList.add(FOI_UID_PREFIX + foiNum);
-            
-        FoiFilter filter = new FoiFilter()
-        {
-            @Override
-            public Set<String> getFeatureIDs() { return idList; };
-        };
-        
-        // build set of good IDs
-        HashSet<String> validIDs = new HashSet<String>();        
-        for (int foiNum: foiNums)
-            if (foiNum <= numFois)
-                validIDs.add(FOI_UID_PREFIX + foiNum);
-            
-        // test retrieve objects
-        Iterator<AbstractFeature> it = storage.getFois(filter);
-        int foiCount = 0;
-        while (it.hasNext())
-        {
-            String fid = it.next().getUniqueIdentifier();
-            assertTrue("Non requested FOI returned: " + fid, validIDs.contains(fid));
-            foiCount++;
-        }
-        assertEquals("Wrong number of FOIs returned", validIDs.size(), foiCount);
-        
-        // test retrieve ids only
-        Iterator<String> it2 = storage.getFoiIDs(filter);
-        foiCount = 0;
-        while (it2.hasNext())
-        {
-            String fid = it2.next();
-            assertTrue("Non requested FOI id returned: " + fid, validIDs.contains(fid));
-            foiCount++;
-        }
-        assertEquals("Wrong number of FOIs returned", validIDs.size(), foiCount);
-    }
-    
-    
-    @Test
-    public void testStoreAndRetrieveFoisByRoi() throws Exception
-    {
-        addFoisToStorage(null);
-        
-        for (int i = 1; i <= numFois; i++) {
-            double x = interpolate(i, numFois, longitudeBounds);
-            double y = interpolate(i, numFois, latitudeBounds);
-            testFilterFoiByRoi(new Bbox(x - 0.5, y - 0.5, x + 0.5, y + 0.5), i);
-        }
-    }
-    
-    
-    protected void testFilterFoiByRoi(Bbox bbox, int... foiNums)
-    {
-        final Polygon poly = (Polygon)new GeometryFactory().toGeometry(bbox.toJtsEnvelope());
-        FoiFilter filter = new FoiFilter()
-        {
-            @Override
-            public Polygon getRoi() { return poly; };
-        };
-        
-        // test retrieve objects
-        Iterator<AbstractFeature> it = storage.getFois(filter);
-        int i = 0;
-        while (it.hasNext())
-            assertEquals(FOI_UID_PREFIX + foiNums[i++], it.next().getUniqueIdentifier());
-        assertEquals(foiNums.length, i);
-        
-        // test retrieve ids only
-        Iterator<String> it2 = storage.getFoiIDs(filter);
-        i = 0;
-        while (it2.hasNext())
-            assertEquals(FOI_UID_PREFIX + foiNums[i++], it2.next());
-        assertEquals(foiNums.length, i);
-    }
-    
-    
-    protected List<DataBlock> addObservationsWithFoiToStorage(DataComponent recordDef) throws Exception
-    {
-        // write N records
-        final double timeStep = 0.1;
-        final int numRecords = 100;
-        List<DataBlock> dataList = new ArrayList<DataBlock>(numRecords);
-        
-        for (int i=0; i<numRecords; i++)
-        {
-            DataBlock data = recordDef.createDataBlock();
-            data.setDoubleValue(0, i*timeStep);
-            data.setIntValue(1, 3*i);
-            data.setStringValue(2, "test" + i);
-            dataList.add(data);
-            String foiID = null;
-            for (int f=0; f<FOI_IDS.length; f++)
-            {
-                if (i >= FOI_STARTS[f])
-                    foiID = FOI_IDS[f];
-            }
-            ObsKey key = new ObsKey(recordDef.getName(), producerID, foiID, i*timeStep);
-            storage.storeRecord(key, data);
-        }
-        
-        storage.commit();
-        forceReadBackFromStorage();
-        
-        return dataList;
-    }
-    
-    
-    protected IObsFilter buildFilterByFoiID(DataComponent recordDef, List<DataBlock> dataList, final int[] foiIndexes)
-    {
-        final Set<String> foiSet = new HashSet<String>();
-        for (int index: foiIndexes)
-            foiSet.add(FOI_IDS[index]);
-        
-        // generate filter
-        IObsFilter filter = new ObsFilter(recordDef.getName()) {
-            @Override
-            public Set<String> getFoiIDs() { return foiSet; }
-            @Override
-            public Set<String> getProducerIDs() {return producerFilterList; };
-        };
-        
-        // filter dataList to provide ground truth
-        int i = 0;
-        Iterator<DataBlock> it = dataList.iterator();
-        while (it.hasNext())
-        {
-            it.next();
-            boolean foundFoi = false;
-            
-            // check foi index ranges
-            for (int index: foiIndexes)
-            {
-                int startIndex = FOI_STARTS[index];
-                int endIndex = (index == FOI_IDS.length-1) ? 100 : FOI_STARTS[index+1];
-                
-                if (i >= startIndex && i <= endIndex-1)
-                {
-                    foundFoi = true;
-                    break;
-                }
-            }
-            
-            if (!foundFoi)
-                it.remove();
-            
-            i++;
-        }
-        
-        return filter;
-    }
-    
-    
-    protected IObsFilter buildFilterByRoi(DataComponent recordDef, List<DataBlock> dataList, final Polygon roi)
-    {
-        // get list of FOIs within roi
-        ArrayList<Integer> foiIndexList = new ArrayList<Integer>();
-        int fIndex = 0;
-        for (String foiID: FOI_IDS)
-        {
-            AbstractFeature f = allFeatures.get(foiID);
-            if (f != null)
-            {
-                if (roi.intersects((Geometry)f.getLocation()))
-                    foiIndexList.add(fIndex);                
-            }
-            fIndex++;
-        }
-        
-        // then just filter dataList using list of indexes
-        int i = 0;
-        int[] foiIndexes = new int[foiIndexList.size()];
-        for (int index: foiIndexList)
-            foiIndexes[i++] = index;
-        buildFilterByFoiID(recordDef, dataList, foiIndexes);
-        
-        // generate filter
-        IObsFilter filter = new ObsFilter(recordDef.getName()) {
-            @Override
-            public Polygon getRoi() { return roi; }
-            @Override
-            public Set<String> getProducerIDs() {return producerFilterList; };
-        };
-        
-        return filter;
-    }
-    
-    
-    protected IObsFilter buildFilterByFoiIDAndTime(DataComponent recordDef, List<DataBlock> dataList, int[] foiIndexes, final double[] timeRange)
-    {
-        final Set<String> foiSet = new HashSet<String>();
-        for (int index: foiIndexes)
-            foiSet.add(FOI_IDS[index]);
-        
-        // generate filter
-        IObsFilter filter = new ObsFilter(recordDef.getName()) {
-            @Override
-            public double[] getTimeStampRange() { return timeRange; }
-            @Override
-            public Set<String> getFoiIDs() { return foiSet; }
-            @Override
-            public Set<String> getProducerIDs() {return producerFilterList; };
-        };
-        
-        // filter dataList to provide ground truth
-        int i = 0;
-        Iterator<DataBlock> it = dataList.iterator();
-        while (it.hasNext())
-        {
-            DataBlock data = it.next();
-            double timeStamp = data.getDoubleValue(0);
-            boolean foundFoi = false;
-            
-            // remove if not this FOI record or if not within time range
-            // check foi index ranges
-            for (int index: foiIndexes)
-            {
-                int startIndex = FOI_STARTS[index];
-                int endIndex = (index == FOI_IDS.length-1) ? 100 : FOI_STARTS[index+1];
-                
-                if (i >= startIndex && i <= endIndex-1)
-                {
-                    foundFoi = true;
-                    break;
-                }
-            }
-            
-            if (!foundFoi || timeStamp < timeRange[0] || timeStamp > timeRange[1])
-                it.remove();
-            
-            i++;
-        }
-        
-        return filter;
-    }
-    
-    
-    protected void checkFilteredResults(IObsFilter filter, List<DataBlock> dataList) throws Exception
-    {
-        int i;
-        
-        // check data blocks
-        i = 0;
-        Iterator<DataBlock> it1 = storage.getDataBlockIterator(filter);
-        while (it1.hasNext())
-        {
-            DataBlock blk = it1.next();
-            if (dataList.size() > i)
-                TestUtils.assertEquals(dataList.get(i), blk);
-            i++;
-        }
-        
-        assertEquals("Wrong number of records", dataList.size(), i);
-        
-        // check full DB records
-        i = 0;
-        Iterator<? extends IDataRecord> it2 = storage.getRecordIterator(filter);
-        while (it2.hasNext())
-        {
-            IDataRecord dbRec = it2.next();            
-            if (dataList.size() > i)
-            {
-                TestUtils.assertEquals(dataList.get(i), dbRec.getData());
-                if (filter.getFoiIDs() != null)
-                    assertTrue(filter.getFoiIDs().contains(((ObsKey)dbRec.getKey()).foiID));
-            }            
-            i++;
-        }
-        
-        assertEquals("Wrong number of records", dataList.size(), i);
-    }
-    
-    
-    @Test
-    public void testStoreOneFoiAndGetRecordsByFoiID() throws Exception
-    {
-        FOI_IDS = new String[] {"urn:domain:features:myfoi"};
-        FOI_STARTS = new int[1];
-        DataComponent recordDef = createDs2();
-        List<DataBlock> dataList = addObservationsWithFoiToStorage(recordDef);
-        
-        int[] foiIndex = new int[] { 0 };
-        IObsFilter filter = buildFilterByFoiID(recordDef, dataList, foiIndex);
-        checkFilteredResults(filter, dataList);
-    }
-    
-    
-    @Test
-    public void testGetRecordsForOneFoiID() throws Exception
-    {
-        DataComponent recordDef = createDs2();
-        List<DataBlock> dataList = addObservationsWithFoiToStorage(recordDef);
-        List<DataBlock> testList = new ArrayList<DataBlock>(dataList.size());
-        
-        for (int foiIndex = 0; foiIndex < FOI_IDS.length; foiIndex++)
-        {
-            testList.clear();
-            testList.addAll(dataList);
-            IObsFilter filter = buildFilterByFoiID(recordDef, testList, new int[] {foiIndex});
-            checkFilteredResults(filter, testList);
-        }
-    }
-    
-    
-    @Test
-    public void testGetRecordsForMultipleFoiIDs() throws Exception
-    {
-        DataComponent recordDef = createDs2();
-        List<DataBlock> dataList = addObservationsWithFoiToStorage(recordDef);
-        List<DataBlock> testList = new ArrayList<DataBlock>(dataList.size());
-        
-        // FOI 1 and 2
-        testList.clear();
-        testList.addAll(dataList);
-        IObsFilter filter = buildFilterByFoiID(recordDef, testList, new int[] {0, 1});
-        checkFilteredResults(filter, testList);
-        
-        // FOI 1 and 3
-        testList.clear();
-        testList.addAll(dataList);
-        filter = buildFilterByFoiID(recordDef, testList, new int[] {0, 2});
-        checkFilteredResults(filter, testList);
-        
-        // FOI 3 and 2
-        testList.clear();
-        testList.addAll(dataList);
-        filter = buildFilterByFoiID(recordDef, testList, new int[] {2, 1});
-        checkFilteredResults(filter, testList);
-        
-        // FOI 2, 1 and 3
-        testList.clear();
-        testList.addAll(dataList);
-        filter = buildFilterByFoiID(recordDef, testList, new int[] {1, 0, 2});
-        checkFilteredResults(filter, testList);
-    }
-    
-    
-    @Test
-    public void testGetRecordsForOneFoiIDAndTime() throws Exception
-    {
-        DataComponent recordDef = createDs2();
-        List<DataBlock> dataList = addObservationsWithFoiToStorage(recordDef);
-        List<DataBlock> testList = new ArrayList<DataBlock>(dataList.size());
-        
-        double[] timeRange1 = new double[] {1.0, 8.4};
-        
-        // test FOI 1 by 1
-        for (int foiIndex = 0; foiIndex < FOI_IDS.length; foiIndex++)
-        {
-            testList.clear();
-            testList.addAll(dataList);
-            IObsFilter filter = buildFilterByFoiIDAndTime(recordDef, testList, new int[] {foiIndex}, timeRange1);
-            checkFilteredResults(filter, testList);
-        }
-    }
-    
-    
-    @Test
-    public void testGetRecordsForMultipleFoiIDsAndTime() throws Exception
-    {
-        DataComponent recordDef = createDs2();
-        List<DataBlock> dataList = addObservationsWithFoiToStorage(recordDef);
-        List<DataBlock> testList = new ArrayList<DataBlock>(dataList.size());
-        double[] timeRange;
-        IObsFilter filter;
-        
-        // FOI 1 and 2
-        timeRange = new double[] {1.0, 8.4};
-        testList.clear();
-        testList.addAll(dataList);
-        filter = buildFilterByFoiIDAndTime(recordDef, testList, new int[] {0, 1}, timeRange);
-        checkFilteredResults(filter, testList);
-        
-        // FOI 3 and 2
-        timeRange = new double[] {2.5, 8.4};
-        testList.clear();
-        testList.addAll(dataList);
-        filter = buildFilterByFoiIDAndTime(recordDef, testList, new int[] {2, 1}, timeRange);
-        checkFilteredResults(filter, testList);
-    }
-    
-    
-    @Test
-    public void testGetRecordsByRoi() throws Exception
-    {
-        addFoisToStorage(null);
-        
-        DataComponent recordDef = createDs2();
-        List<DataBlock> dataList = addObservationsWithFoiToStorage(recordDef);
-        List<DataBlock> testList = new ArrayList<DataBlock>(dataList.size());
-        IObsFilter filter;
-        Polygon roi;
-        
-        // NO FOI
-        testList.clear();
-        testList.addAll(dataList);
-        roi = new GeometryFactory().createPolygon(new Coordinate[] {
-            new Coordinate(0.0, 0.0),
-            new Coordinate(0.0, 0.1),
-            new Coordinate(0.1, 0.1),
-            new Coordinate(0.1, 0.0),
-            new Coordinate(0.0, 0.0)
-        });
-        filter = buildFilterByRoi(recordDef, testList, roi);
-        checkFilteredResults(filter, testList);
-        
-        // FOI 1
-        testList.clear();
-        testList.addAll(dataList);
-        roi = new GeometryFactory().createPolygon(new Coordinate[] {
-            new Coordinate(0.5, 0.5),
-            new Coordinate(0.5, 1.5),
-            new Coordinate(1.5, 1.5),
-            new Coordinate(1.5, 0.5),
-            new Coordinate(0.5, 0.5)
-        });
-        filter = buildFilterByRoi(recordDef, testList, roi);
-        checkFilteredResults(filter, testList);
-        
-        // FOIs 1 + 3
-        testList.clear();
-        testList.addAll(dataList);
-        roi = new GeometryFactory().createPolygon(new Coordinate[] {
-            new Coordinate(0.5, 0.5),
-            new Coordinate(0.5, 3.5),
-            new Coordinate(3.5, 3.5),
-            new Coordinate(3.5, 2.5),
-            new Coordinate(1.5, 2.5),
-            new Coordinate(1.5, 0.5),
-            new Coordinate(0.5, 0.5)
-        });
-        filter = buildFilterByRoi(recordDef, testList, roi);
-        checkFilteredResults(filter, testList);
-        
-        // FOIs 1-4
-        testList.clear();
-        testList.addAll(dataList);
-        roi = new GeometryFactory().createPolygon(new Coordinate[] {
-            new Coordinate(0.0, 0.0),
-            new Coordinate(0.0, 4.0),
-            new Coordinate(4.0, 4.0),
-            new Coordinate(4.0, 0.0),
-            new Coordinate(0.0, 0.0)
-        });
-        filter = buildFilterByRoi(recordDef, testList, roi);
-        checkFilteredResults(filter, testList);
-    }
-    
-    
-    @Test
-    public void testGetFoiExtent() throws Exception
-    {
         Bbox realExtent = new Bbox();
         addFoisToStorage(realExtent);
         
@@ -1199,5 +607,4 @@
         // Storage bounding box may be larger than real extent, but not smaller
         assertTrue("Wrong FOI spatial extent", foiExtent.contains(realExtent));
     }
-}
->>>>>>> 1efc7110
+}
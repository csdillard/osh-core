/***************************** BEGIN LICENSE BLOCK ***************************

The contents of this file are subject to the Mozilla Public License, v. 2.0.
If a copy of the MPL was not distributed with this file, You can obtain one
at http://mozilla.org/MPL/2.0/.

Software distributed under the License is distributed on an "AS IS" basis,
WITHOUT WARRANTY OF ANY KIND, either express or implied. See the License
for the specific language governing rights and limitations under the License.
 
Copyright (C) 2012-2015 Sensia Software LLC. All Rights Reserved.
 
******************************* END LICENSE BLOCK ***************************/

package org.sensorhub.impl.service.sos;

import java.util.Iterator;
import net.opengis.gml.v32.AbstractFeature;
import net.opengis.sensorml.v20.AbstractProcess;
import net.opengis.swe.v20.DataArray;
import net.opengis.swe.v20.DataComponent;
import net.opengis.swe.v20.DataRecord;
import org.sensorhub.api.common.Event;
import org.sensorhub.api.common.IEventListener;
import org.sensorhub.api.common.SensorHubException;
import org.sensorhub.api.data.IDataProducer;
import org.sensorhub.api.data.IMultiSourceDataProducer;
import org.sensorhub.api.data.IStreamingDataInterface;
import org.sensorhub.api.module.ModuleEvent;
import org.sensorhub.api.module.ModuleEvent.ModuleState;
import org.sensorhub.api.persistence.IFoiFilter;
import org.sensorhub.api.service.ServiceException;
<<<<<<< HEAD
=======
import org.sensorhub.impl.SensorHub;
import org.sensorhub.utils.MsgUtils;
>>>>>>> 8e021554
import org.vast.data.DataIterator;
import org.vast.ogc.om.IObservation;
import org.vast.ows.OWSException;
import org.vast.ows.sos.SOSOfferingCapabilities;
import org.vast.swe.SWEConstants;
import org.vast.util.TimeExtent;


/**
 * <p>
 * Base factory for streaming data providers.
 * </p>
 *
 * @author Alex Robin
 * @param <ProducerType> Type of producer handled by this provider
 * @since Feb 28, 2015
 */
<<<<<<< HEAD
public class StreamDataProviderFactory<ProducerType extends IDataProducer> implements ISOSDataProviderFactory, IEventListener
=======
public class StreamDataProviderFactory implements ISOSDataProviderFactory, IEventListener
>>>>>>> 8e021554
{
    final SOSServlet service;
    final StreamDataProviderConfig config;
    final IDataProducerModule<?> producer;
    long liveDataTimeOut;
    long startupTime;
    SOSOfferingCapabilities caps;
    boolean disableEvents;
    
    
    public StreamDataProviderFactory(SOSServlet service, StreamDataProviderConfig config) throws SensorHubException
    {
        this.service = service;
        this.config = config;
        this.liveDataTimeOut = (long)(config.liveDataTimeout * 1000);
        this.startupTime = System.currentTimeMillis();
        
        // get handle to producer object
        try
        {
            this.producer = (IDataProducerModule<?>)SensorHub.getInstance().getModuleRegistry().getModuleById(config.getProducerID());
        }
        catch (Exception e)
        {
            throw new ServiceException("Producer " + config.getProducerID() + " is not available", e);
        }
        
        // listen to producer lifecycle events
        disableEvents = true; // disable events on startup
        producer.registerListener(this);
        disableEvents = false;
    }
    
    
    /*
     * Constructor for use as alt provider
     * In this mode, we purposely don't handle events
     */
    protected StreamDataProviderFactory(StreamDataProviderConfig config, IDataProducerModule<?> producer)
    {
        this.service = null;
        this.config = config;
        this.producer = producer;
    }
    
    
    @Override
    public SOSOfferingCapabilities generateCapabilities() throws SensorHubException
    {
        checkEnabled();
        
        try
        {
            caps = new SOSOfferingCapabilities();
            
            // identifier
            if (config.offeringID != null)
                caps.setIdentifier(config.offeringID);
            else
                caps.setIdentifier(producer.getUniqueIdentifier());
            
            // name + description
            updateNameAndDescription();
            
            // phenomenon time
            // enable real-time requests only if streaming data source is enabled
            TimeExtent timeExtent = new TimeExtent();
            if (producer.isEnabled())
            {
                timeExtent.setBeginNow(true);
                timeExtent.setEndNow(true);
            }
            caps.setPhenomenonTime(timeExtent);
        
            // use producer uniqueID as procedure ID
            caps.getProcedures().add(producer.getCurrentDescription().getUniqueIdentifier());
            
            // obs properties & obs types
            getObsPropertiesAndTypesFromProducer();
            
            // FOI IDs and BBOX
            SOSProviderUtils.updateFois(caps, producer, config.maxFois);
            
            return caps;
        }
        catch (Exception e)
        {
            throw new ServiceException("Cannot generate capabilities for stream provider " + producer, e);
        }
    }
    
    
    protected void updateNameAndDescription()
    {
        // name
        if (config.name != null)
            caps.setTitle(config.name);
        else
            caps.setTitle(producer.getName());
        
        // description
        if (config.description != null)
            caps.setDescription(config.description);
        else
            caps.setDescription("Live data from " + producer.getName());
    }
    
    
    @Override
    public synchronized void updateCapabilities() throws SensorHubException
    {
        checkEnabled();
        if (caps == null)
            return;
            
        updateNameAndDescription();
        SOSProviderUtils.updateFois(caps, producer, config.maxFois);
        
        // enable real-time requests if streaming data source is enabled
        if (producer.isEnabled())
        {
            // if latest record is not too old, enable real-time
            if (hasNewRecords(liveDataTimeOut))
            {
                caps.getPhenomenonTime().setBeginNow(true);
                caps.getPhenomenonTime().setEndNow(true);
            }
            else
                caps.getPhenomenonTime().nullify();
        }
    }
    
    
    protected boolean hasNewRecords(long maxAge)
    {
        return hasNewRecords(producer, maxAge);
    }
    
    
    protected boolean hasNewRecords(IDataProducer producer, long maxAge)
    {
        long now =  System.currentTimeMillis();
        
        // check if at least one output has recent data
        for (IStreamingDataInterface output: producer.getOutputs().values())
        {
            // skip excluded outputs
            if (config.excludedOutputs != null && config.excludedOutputs.contains(output.getName()))
                continue;
            
            long lastRecordTime = output.getLatestRecordTime();
            if (lastRecordTime == Long.MIN_VALUE)
                lastRecordTime = startupTime;
        
            if (now - lastRecordTime < liveDataTimeOut)
                return true;
        }

<<<<<<< HEAD
        // if multi-source, call recursively on child producers
        if (producer instanceof IMultiSourceDataProducer)
=======
    protected Set<String> getObservablePropertiesFromProducer() throws SensorHubException
    {
        HashSet<String> observableUris = new LinkedHashSet<>();
        
        // scan outputs descriptions
        for (Entry<String, ? extends IStreamingDataInterface> entry: producer.getAllOutputs().entrySet())
>>>>>>> 8e021554
        {
            for (IDataProducer childProducer: ((IMultiSourceDataProducer) producer).getMembers().values())
            {
<<<<<<< HEAD
                if (hasNewRecords(childProducer, maxAge))
                    return true;
=======
                String defUri = it.next().getDefinition();
                if (defUri != null && !defUri.equals(SWEConstants.DEF_SAMPLING_TIME))
                    observableUris.add(defUri);
>>>>>>> 8e021554
            }
        }
        
        return false;
    }
    
    
    protected void getObsPropertiesAndTypesFromProducer()
    {
<<<<<<< HEAD
        caps.getObservationTypes().add(IObservation.OBS_TYPE_GENERIC);
        caps.getObservationTypes().add(IObservation.OBS_TYPE_SCALAR);        
        getObsPropertiesAndTypesFromProducer(producer);
    }
    
=======
        HashSet<String> obsTypes = new HashSet<>();
        obsTypes.add(IObservation.OBS_TYPE_GENERIC);
        obsTypes.add(IObservation.OBS_TYPE_SCALAR);
>>>>>>> 8e021554
        
    protected void getObsPropertiesAndTypesFromProducer(IDataProducer producer)
    {
        // scan outputs descriptions
        for (IStreamingDataInterface output: producer.getOutputs().values())
        {
            // skip excluded outputs
            if (config.excludedOutputs != null && config.excludedOutputs.contains(output.getName()))
                continue;
            
            // obs type only depends on top-level component            
            DataComponent dataStruct = output.getRecordDescription();
            if (dataStruct instanceof DataRecord)
                caps.getObservationTypes().add(IObservation.OBS_TYPE_RECORD);
            else if (dataStruct instanceof DataArray)
                caps.getObservationTypes().add(IObservation.OBS_TYPE_ARRAY);
    
            // iterate through all SWE components and add all definition URIs as observables
            // this way only composites with URI will get added
            DataIterator it = new DataIterator(output.getRecordDescription());
            while (it.hasNext())
            {
                String defUri = it.next().getDefinition();
                if (defUri != null && !defUri.equals(SWEConstants.DEF_SAMPLING_TIME))
                    caps.getObservableProperties().add(defUri);
            }
        }
        
        // if multisource, call recursively on child producers
        if (producer instanceof IMultiSourceDataProducer)
        {
            for (IDataProducer childProducer: ((IMultiSourceDataProducer) producer).getMembers().values())
                getObsPropertiesAndTypesFromProducer(childProducer);
        }
    }
    
    
    @Override
    public AbstractProcess generateSensorMLDescription(double time) throws SensorHubException
    {
        checkEnabled();
        return producer.getCurrentDescription();
    }
    
    
    @Override
    public Iterator<AbstractFeature> getFoiIterator(final IFoiFilter filter) throws SensorHubException
    {
        checkEnabled();
        return SOSProviderUtils.getFilteredFoiIterator(producer, filter);
    }
    
    
    /*
     * Checks if provider and underlying sensor are enabled
     */
    protected void checkEnabled() throws SensorHubException
    {
        if (!config.enabled)
            throw new ServiceException("Offering " + config.offeringID + " is disabled");
                
<<<<<<< HEAD
        if (!producer.isEnabled())
            throw new ServiceException(producerType + " '" + producer.getName() + "' is disabled");
=======
        if (!producer.isStarted())
            throw new ServiceException("Data source " + MsgUtils.moduleString(producer) + " is disabled");
>>>>>>> 8e021554
    }


    @Override
    public void handleEvent(Event e)
    {
        if (disableEvents)
            return;
        
        // producer events
        if (e instanceof ModuleEvent && e.getSource() == producer)
        {
            switch (((ModuleEvent)e).getType())
            {
                // show/hide offering when enabled/disabled
                case STATE_CHANGED:
                    ModuleState state = ((ModuleEvent)e).getNewState();
                    if (state == ModuleState.STARTED || state == ModuleState.STOPPING)
                    {
                        if (isEnabled())
                            service.showProviderCaps(this);
                        else
                            service.hideProviderCaps(this);
                    }
                    break;
                
                // cleanly remove provider when producer is deleted
                case DELETED:
                    service.removeProvider(config.offeringID);
                    break;
                    
                default:
                    return;
            }
        }      
    }


    @Override
    public ISOSDataProvider getNewDataProvider(SOSDataFilter filter) throws OWSException, SensorHubException
    {
        checkEnabled();
        return new StreamDataProvider(producer, config, filter);
    }


    @Override
    public void cleanup()
    {
        producer.unregisterListener(this);
    }


    @Override
    public boolean isEnabled()
    {
        return (config.enabled && producer.isEnabled());
    }
    
    
    @Override
    public StreamDataProviderConfig getConfig()
    {
        return this.config;
    }
}<|MERGE_RESOLUTION|>--- conflicted
+++ resolved
@@ -30,11 +30,7 @@
 import org.sensorhub.api.module.ModuleEvent.ModuleState;
 import org.sensorhub.api.persistence.IFoiFilter;
 import org.sensorhub.api.service.ServiceException;
-<<<<<<< HEAD
-=======
-import org.sensorhub.impl.SensorHub;
 import org.sensorhub.utils.MsgUtils;
->>>>>>> 8e021554
 import org.vast.data.DataIterator;
 import org.vast.ogc.om.IObservation;
 import org.vast.ows.OWSException;
@@ -49,39 +45,34 @@
  * </p>
  *
  * @author Alex Robin
- * @param <ProducerType> Type of producer handled by this provider
  * @since Feb 28, 2015
  */
-<<<<<<< HEAD
-public class StreamDataProviderFactory<ProducerType extends IDataProducer> implements ISOSDataProviderFactory, IEventListener
-=======
 public class StreamDataProviderFactory implements ISOSDataProviderFactory, IEventListener
->>>>>>> 8e021554
 {
-    final SOSServlet service;
+    final SOSServlet servlet;
     final StreamDataProviderConfig config;
-    final IDataProducerModule<?> producer;
+    final IDataProducer producer;
     long liveDataTimeOut;
-    long startupTime;
+    long refTimeOut;
     SOSOfferingCapabilities caps;
     boolean disableEvents;
     
     
-    public StreamDataProviderFactory(SOSServlet service, StreamDataProviderConfig config) throws SensorHubException
-    {
-        this.service = service;
+    protected StreamDataProviderFactory(SOSServlet servlet, StreamDataProviderConfig config) throws ServiceException
+    {
+        this.servlet = servlet;
         this.config = config;
         this.liveDataTimeOut = (long)(config.liveDataTimeout * 1000);
-        this.startupTime = System.currentTimeMillis();
+        this.refTimeOut = System.currentTimeMillis(); // initial ref for timeout is SOS startup time
         
         // get handle to producer object
         try
         {
-            this.producer = (IDataProducerModule<?>)SensorHub.getInstance().getModuleRegistry().getModuleById(config.getProducerID());
+            this.producer = (IDataProducer)servlet.getParentHub().getModuleRegistry().getModuleById(config.getProducerID());
         }
         catch (Exception e)
         {
-            throw new ServiceException("Producer " + config.getProducerID() + " is not available", e);
+            throw new ServiceException("Data source " + config.getProducerID() + " is not available", e);
         }
         
         // listen to producer lifecycle events
@@ -95,9 +86,9 @@
      * Constructor for use as alt provider
      * In this mode, we purposely don't handle events
      */
-    protected StreamDataProviderFactory(StreamDataProviderConfig config, IDataProducerModule<?> producer)
-    {
-        this.service = null;
+    protected StreamDataProviderFactory(StreamDataProviderConfig config, IDataProducer producer)
+    {
+        this.servlet = null;
         this.config = config;
         this.producer = producer;
     }
@@ -209,34 +200,19 @@
             
             long lastRecordTime = output.getLatestRecordTime();
             if (lastRecordTime == Long.MIN_VALUE)
-                lastRecordTime = startupTime;
+                lastRecordTime = refTimeOut;
         
             if (now - lastRecordTime < liveDataTimeOut)
                 return true;
         }
 
-<<<<<<< HEAD
         // if multi-source, call recursively on child producers
         if (producer instanceof IMultiSourceDataProducer)
-=======
-    protected Set<String> getObservablePropertiesFromProducer() throws SensorHubException
-    {
-        HashSet<String> observableUris = new LinkedHashSet<>();
-        
-        // scan outputs descriptions
-        for (Entry<String, ? extends IStreamingDataInterface> entry: producer.getAllOutputs().entrySet())
->>>>>>> 8e021554
         {
             for (IDataProducer childProducer: ((IMultiSourceDataProducer) producer).getMembers().values())
             {
-<<<<<<< HEAD
                 if (hasNewRecords(childProducer, maxAge))
                     return true;
-=======
-                String defUri = it.next().getDefinition();
-                if (defUri != null && !defUri.equals(SWEConstants.DEF_SAMPLING_TIME))
-                    observableUris.add(defUri);
->>>>>>> 8e021554
             }
         }
         
@@ -246,17 +222,11 @@
     
     protected void getObsPropertiesAndTypesFromProducer()
     {
-<<<<<<< HEAD
         caps.getObservationTypes().add(IObservation.OBS_TYPE_GENERIC);
         caps.getObservationTypes().add(IObservation.OBS_TYPE_SCALAR);        
         getObsPropertiesAndTypesFromProducer(producer);
     }
     
-=======
-        HashSet<String> obsTypes = new HashSet<>();
-        obsTypes.add(IObservation.OBS_TYPE_GENERIC);
-        obsTypes.add(IObservation.OBS_TYPE_SCALAR);
->>>>>>> 8e021554
         
     protected void getObsPropertiesAndTypesFromProducer(IDataProducer producer)
     {
@@ -318,14 +288,8 @@
         if (!config.enabled)
             throw new ServiceException("Offering " + config.offeringID + " is disabled");
                 
-<<<<<<< HEAD
         if (!producer.isEnabled())
-            throw new ServiceException(producerType + " '" + producer.getName() + "' is disabled");
-=======
-        if (!producer.isStarted())
-            throw new ServiceException("Data source " + MsgUtils.moduleString(producer) + " is disabled");
->>>>>>> 8e021554
-    }
+            throw new ServiceException("Data source '" + MsgUtils.entityString(producer) + "' is disabled");    }
 
 
     @Override
@@ -345,15 +309,15 @@
                     if (state == ModuleState.STARTED || state == ModuleState.STOPPING)
                     {
                         if (isEnabled())
-                            service.showProviderCaps(this);
+                            servlet.showProviderCaps(this);
                         else
-                            service.hideProviderCaps(this);
+                            servlet.hideProviderCaps(this);
                     }
                     break;
                 
                 // cleanly remove provider when producer is deleted
                 case DELETED:
-                    service.removeProvider(config.offeringID);
+                    servlet.removeProvider(config.offeringID);
                     break;
                     
                 default:

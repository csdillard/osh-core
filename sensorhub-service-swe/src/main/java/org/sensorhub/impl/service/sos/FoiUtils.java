--- conflicted
+++ resolved
@@ -33,7 +33,7 @@
 
 public class FoiUtils
 {
-        
+
     public static void updateFois(SOSOfferingCapabilities caps, IDataProducer producer, int maxFois)
     {
         caps.getRelatedFeatures().clear();
@@ -80,12 +80,7 @@
     }
     
     
-<<<<<<< HEAD
-    @SuppressWarnings("unchecked")
-    public static Iterator<AbstractFeature> getFilteredFoiIterator(IDataProducerModule<?> producer, IFoiFilter filter)
-=======
     public static Iterator<AbstractFeature> getFilteredFoiIterator(IDataProducer producer, final IFoiFilter filter)
->>>>>>> cf1cdd57
     {
         // get all fois from producer
         Iterator<? extends AbstractFeature> allFois;
@@ -101,15 +96,15 @@
             return (Iterator<AbstractFeature>)allFois;
         
         return new FilteredIterator<AbstractFeature>((Iterator<AbstractFeature>)allFois)
-        {
+    {
             @Override
             protected boolean accept(AbstractFeature f)
-            {
+        {        
                 if (FilterUtils.isFeatureSelected(filter, f))
                     return true;
                 else
                     return false;
-            }    
+        }
         };
     }
 }
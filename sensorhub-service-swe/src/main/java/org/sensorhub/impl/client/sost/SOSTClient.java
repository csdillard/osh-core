/***************************** BEGIN LICENSE BLOCK ***************************

The contents of this file are subject to the Mozilla Public License, v. 2.0.
If a copy of the MPL was not distributed with this file, You can obtain one
at http://mozilla.org/MPL/2.0/.

Software distributed under the License is distributed on an "AS IS" basis,
WITHOUT WARRANTY OF ANY KIND, either express or implied. See the License
for the specific language governing rights and limitations under the License.
 
Copyright (C) 2012-2015 Sensia Software LLC. All Rights Reserved.
 
******************************* END LICENSE BLOCK ***************************/

package org.sensorhub.impl.client.sost;

import java.io.BufferedOutputStream;
import java.io.IOException;
import java.net.HttpURLConnection;
import java.util.LinkedHashMap;
import java.util.Map;
import java.util.Map.Entry;
import java.util.concurrent.ArrayBlockingQueue;
import java.util.concurrent.BlockingQueue;
import java.util.concurrent.ThreadPoolExecutor;
import java.util.concurrent.TimeUnit;
import net.opengis.gml.v32.AbstractFeature;
import net.opengis.swe.v20.DataBlock;
import org.sensorhub.api.client.ClientException;
import org.sensorhub.api.client.IClientModule;
import org.sensorhub.api.common.Event;
import org.sensorhub.api.common.IEventListener;
import org.sensorhub.api.common.ProcedureChangedEvent;
import org.sensorhub.api.common.SensorHubException;
import org.sensorhub.api.data.DataEvent;
import org.sensorhub.api.data.IDataProducer;
import org.sensorhub.api.data.IStreamingDataInterface;
import org.sensorhub.api.module.ModuleEvent;
import org.sensorhub.api.module.ModuleEvent.ModuleState;
import org.sensorhub.api.sensor.ISensorDataInterface;
import org.sensorhub.impl.comm.RobustIPConnection;
import org.sensorhub.impl.module.AbstractModule;
import org.sensorhub.impl.module.RobustConnection;
import org.sensorhub.impl.security.ClientAuth;
import org.sensorhub.utils.MsgUtils;
import org.vast.cdm.common.DataStreamWriter;
import org.vast.ogc.om.IObservation;
import org.vast.ogc.om.ObservationImpl;
import org.vast.ows.GetCapabilitiesRequest;
import org.vast.ows.OWSException;
import org.vast.ows.sos.InsertResultRequest;
import org.vast.ows.sos.InsertResultTemplateRequest;
import org.vast.ows.sos.InsertResultTemplateResponse;
import org.vast.ows.sos.InsertSensorRequest;
import org.vast.ows.sos.SOSInsertionCapabilities;
import org.vast.ows.sos.SOSServiceCapabilities;
import org.vast.ows.sos.SOSUtils;
import org.vast.ows.swe.InsertSensorResponse;
import org.vast.ows.swe.SWESUtils;
import org.vast.ows.swe.UpdateSensorRequest;
import org.vast.swe.Base64Encoder;
import org.vast.swe.SWEData;


/**
 * <p>
 * Implementation of an SOS-T client that listens to sensor events and 
 * forwards them to an SOS via InsertSensor/UpdateSensor, InsertResultTemplate
 * and InsertResult requests.<br/>
 * </p>
 *
 * @author Alex Robin
 * @since Feb 6, 2015
 */
public class SOSTClient extends AbstractModule<SOSTClientConfig> implements IClientModule<SOSTClientConfig>, IEventListener
{
    RobustConnection connection;
    IDataProducer dataSource;
    SOSUtils sosUtils = new SOSUtils();  
    String sosEndpointUrl;
    String offering;
    Map<IStreamingDataInterface, StreamInfo> dataStreams;
    
    
    public class StreamInfo
    {
        String templateID;
        public long lastEventTime = Long.MIN_VALUE;
        public int measPeriodMs = 1000;
        public int errorCount = 0;
        private int minRecordsPerRequest = 10;
        private SWEData resultData = new SWEData();
        private ThreadPoolExecutor threadPool;
        private HttpURLConnection connection;
        private DataStreamWriter persistentWriter;
        private volatile boolean connecting = false;
        private volatile boolean stopping = false;
    }
    
    
    public SOSTClient()
    {
        this.dataStreams = new LinkedHashMap<>();
    }
    
    
    private void setAuth()
    {
        ClientAuth.getInstance().setUser(config.sos.user);
        if (config.sos.password != null)
            ClientAuth.getInstance().setPassword(config.sos.password.toCharArray());
    }


    protected String getSosEndpointUrl()
    {
        setAuth();
        return sosEndpointUrl;
    }
    
    
    @Override
    public void setConfiguration(SOSTClientConfig config)
    {
        super.setConfiguration(config);
         
        // compute full host URL
        String scheme = "http";
        if (config.sos.enableTLS)
            scheme = "https";
        sosEndpointUrl = scheme + "://" + config.sos.remoteHost + ":" + config.sos.remotePort;
        if (config.sos.resourcePath != null)
        {
            if (config.sos.resourcePath.charAt(0) != '/')
                sosEndpointUrl += '/';
            sosEndpointUrl += config.sos.resourcePath;
        }
    };
    
    
    @Override
    public void init() throws SensorHubException
    {
        // get handle to sensor data source
        try
        {
            dataSource = getParentHub().getProcedureRegistry().get(config.dataSourceID);
        }
        catch (Exception e)
        {
            throw new ClientException("Cannot find sensor with local ID " + config.dataSourceID, e);
        }
        
        // create connection handler
        this.connection = new RobustIPConnection(this, config.connection, "SOS server")
        {
            public boolean tryConnect() throws IOException
            {
                // first check if we can reach remote host on specified port
                if (!tryConnectTCP(config.sos.remoteHost, config.sos.remotePort))
                    return false;
                
                // check connection to SOS by fetching capabilities
                SOSServiceCapabilities caps = null;
                try
                {
                    GetCapabilitiesRequest request = new GetCapabilitiesRequest();
                    request.setConnectTimeOut(connectConfig.connectTimeout);
                    request.setService(SOSUtils.SOS);
                    request.setGetServer(getSosEndpointUrl());
                    caps = sosUtils.sendRequest(request, false);
                }
                catch (OWSException e)
                {
                    reportError("Cannot fetch SOS capabilities", e, true);
                    return false;
                }
                
                // check insert operations are supported
                if (!caps.getPostServers().isEmpty())
                {
                    String[] neededOps = new String[] {"InsertSensor", "InsertResultTemplate", "InsertResult"};
                    for (String opName: neededOps)
                    {
                        if (!caps.getPostServers().containsKey(opName))
                            throw new IOException(opName + " operation not supported by this SOS endpoint");
                    }
                }
                
                // check SML2 is supported
                SOSInsertionCapabilities insertCaps = caps.getInsertionCapabilities();
                if (insertCaps != null)
                {
                    if (!insertCaps.getProcedureFormats().contains(SWESUtils.DEFAULT_PROCEDURE_FORMAT))
                        throw new IOException("SensorML v2.0 format not supported by this SOS endpoint");
                    
                    if (!insertCaps.getObservationTypes().contains(IObservation.OBS_TYPE_RECORD))
                        throw new IOException("DataRecord observation type not supported by this SOS endpoint");
                }
                
                return true;
            }
        };
    }
    
    
    @Override
    public void requestStart() throws SensorHubException
    {
        if (canStart())
        {
            try
            {
                // register to sensor events            
<<<<<<< HEAD
                dataSource.registerListener(this);
                reportStatus("Waiting for data source " + MsgUtils.entityString(dataSource));
=======
                reportStatus("Waiting for data source " + MsgUtils.moduleString(sensor));
                sensor.registerListener(this);                
>>>>>>> 8e021554
                
                // we'll actually start when we receive sensor STARTED event
            }
            catch (Exception e)
            {
                reportError(CANNOT_START_MSG, e);
                requestStop();
            }
        }
    }
    
    
    @Override
    public void start() throws SensorHubException
    {
        connection.updateConfig(config.connection);
        connection.waitForConnection();
        reportStatus("Connected to " + getSosEndpointUrl());
        
        try
        {   
            // register sensor
            registerSensor(dataSource);
            getLogger().info("Sensor {} registered with SOS", MsgUtils.entityString(dataSource));
        }
        catch (Exception e)
        {
            throw new ClientException("Error while registering sensor with remote SOS", e);
        }
        
        
        // register all stream templates
        for (IStreamingDataInterface o: dataSource.getOutputs().values())
        {
            // skip excluded outputs
            if (config.excludedOutputs != null && config.excludedOutputs.contains(o.getName()))
                continue;
            
            try
            {
                registerDataStream(o);
            }
            catch (Exception e)
            {
                throw new ClientException("Error while registering " + o.getName() + " data stream with remote SOS", e);
            }
        }
        
        getLogger().info("Result templates registered with SOS");            
        setState(ModuleState.STARTED);        
    }
    
    
    @Override
    public void stop() throws SensorHubException
    {
        // cancel reconnection loop
        if (connection != null)
            connection.cancel();
        
        // unregister from sensor
        if (dataSource != null)
            dataSource.unregisterListener(this);
        
        // stop all streams
        for (Entry<IStreamingDataInterface, StreamInfo> entry: dataStreams.entrySet())
            stopStream(entry.getKey(), entry.getValue());
    }
    
    
    /*
     * Stop listening and pushing data for the given stream
     */
    protected void stopStream(IStreamingDataInterface output, StreamInfo streamInfo)
    {
        // unregister listeners
        output.unregisterListener(this);
        
        // close open HTTP streams
        try
        {
            streamInfo.stopping = true;
            if (streamInfo.persistentWriter != null)
                streamInfo.persistentWriter.close();
            if (streamInfo.connection != null)
                streamInfo.connection.disconnect();
        }
        catch (IOException e)
        {
            getLogger().trace("Cannot close persistent connection", e);
        }
        
        // stop thread pool
        try
        {
            if (streamInfo.threadPool != null && !streamInfo.threadPool.isShutdown())
            {
                streamInfo.threadPool.shutdownNow();
                streamInfo.threadPool.awaitTermination(3, TimeUnit.SECONDS);
            }
        }
        catch (InterruptedException e)
        {
            Thread.currentThread().interrupt();
        }
    }
    
    
    /*
     * Registers sensor with remote SOS
     */
    protected void registerSensor(IDataProducer producer) throws OWSException
    {
        // build insert sensor request
        InsertSensorRequest req = new InsertSensorRequest();
        req.setConnectTimeOut(config.connection.connectTimeout);
        req.setPostServer(getSosEndpointUrl());
        req.setVersion("2.0");
        req.setProcedureDescription(producer.getCurrentDescription());
        req.setProcedureDescriptionFormat(SWESUtils.DEFAULT_PROCEDURE_FORMAT);
        req.getObservationTypes().add(IObservation.OBS_TYPE_RECORD);
        req.getFoiTypes().add("gml:Feature");
        
        // send request and get assigned ID
        InsertSensorResponse resp = sosUtils.sendRequest(req, false);
        this.offering = resp.getAssignedOffering();
    }
    
    
    /*
     * Update sensor description at remote SOS
     */
    protected void updateSensor(IDataProducer producer) throws OWSException
    {
        // build update sensor request
        UpdateSensorRequest req = new UpdateSensorRequest(SOSUtils.SOS);
        req.setConnectTimeOut(config.connection.connectTimeout);
        req.setPostServer(getSosEndpointUrl());
        req.setVersion("2.0");
        req.setProcedureId(producer.getUniqueIdentifier());
        req.setProcedureDescription(producer.getCurrentDescription());
        req.setProcedureDescriptionFormat(SWESUtils.DEFAULT_PROCEDURE_FORMAT);
        
        // send request
        sosUtils.sendRequest(req, false);
    }
    
    
    /*
     * Prepare to send the given sensor output data to the remote SOS server
     */
    protected void registerDataStream(IStreamingDataInterface output) throws OWSException
    {
        // generate insert result template
        InsertResultTemplateRequest req = new InsertResultTemplateRequest();
        req.setConnectTimeOut(config.connection.connectTimeout);
        req.setPostServer(getSosEndpointUrl());
        req.setVersion("2.0");
        req.setOffering(offering);
        req.setResultStructure(output.getRecordDescription());
        req.setResultEncoding(output.getRecommendedEncoding());
        ObservationImpl obsTemplate = new ObservationImpl();
        
        // set FOI if known
        AbstractFeature foi = output.getParentProducer().getCurrentFeatureOfInterest();
        if (foi != null)
            obsTemplate.setFeatureOfInterest(foi);
        req.setObservationTemplate(obsTemplate);
        
        // send request
        InsertResultTemplateResponse resp = sosUtils.sendRequest(req, false);
        
        // add stream info to map
        StreamInfo streamInfo = new StreamInfo();
        streamInfo.templateID = resp.getAcceptedTemplateId();
        streamInfo.resultData.setElementType(output.getRecordDescription());
        streamInfo.resultData.setEncoding(output.getRecommendedEncoding());
        streamInfo.measPeriodMs = (int)(output.getAverageSamplingPeriod()*1000);
        streamInfo.minRecordsPerRequest = 1;//(int)(1.0 / sensorOutput.getAverageSamplingPeriod());
        dataStreams.put(output, streamInfo);
        
        // start thread pool
        BlockingQueue<Runnable> workQueue = new ArrayBlockingQueue<>(config.connection.maxQueueSize);
        streamInfo.threadPool = new ThreadPoolExecutor(1, 1, 10, TimeUnit.SECONDS, workQueue);
        
        // send last record
        if (output.getLatestRecord() != null)
            sendAsNewRequest(new DataEvent(
                output.getLatestRecordTime(), 
                output, output.getLatestRecord()),
                streamInfo);
        
        // register to data events
        output.registerListener(this);
    }
    
    
    @Override
    public void handleEvent(final Event e)
    {
        // sensor module lifecycle event
        if (e instanceof ModuleEvent)
        {
            ModuleState newState = ((ModuleEvent) e).getNewState();
            
            // start when sensor is started
            if (newState == ModuleState.STARTED)
            {
                try
                {
                    start();
                }
                catch (SensorHubException ex)
                {
                    reportError("Could not start SOS-T Client", ex);
                    setState(ModuleState.STOPPED);
                }
            }
        }
                
        // sensor description updated
        else if (e instanceof ProcedureChangedEvent)
        {
            try
            {
                updateSensor(dataSource);
            }
            catch (OWSException ex)
            {
                getLogger().error("Error when sending updates sensor description to SOS-T", ex);
            }
        }
        
        // sensor data received
        else if (e instanceof DataEvent)
        {
            // retrieve stream info
            StreamInfo streamInfo = dataStreams.get(e.getSource());
            if (streamInfo == null)
                return;
            
            // we stop here if we had too many errors
            if (streamInfo.errorCount >= config.connection.maxConnectErrors)
            {
                String outputName = ((DataEvent)e).getSource().getName();
                reportError("Too many errors sending '" + outputName + "' data to SOS-T. Stopping Stream.", null);
                stopStream((ISensorDataInterface)e.getSource(), streamInfo);
                checkDisconnected();                
                return;
            }
            
            // skip if we cannot handle more requests
            if (streamInfo.threadPool.getQueue().remainingCapacity() == 0)
            {
                String outputName = ((DataEvent)e).getSource().getName();
                getLogger().warn("Too many '{}' records to send to SOS-T. Bandwidth cannot keep up.", outputName);
                getLogger().info("Skipping records by purging record queue");
                streamInfo.threadPool.getQueue().clear();
                return;
            }
            
            // record last event time
            streamInfo.lastEventTime = e.getTimeStamp();
            
            // send record using one of 2 methods
            if (config.connection.usePersistentConnection)
                sendInPersistentRequest((DataEvent)e, streamInfo);
            else
                sendAsNewRequest((DataEvent)e, streamInfo);
        }
    }
    
    
    private void checkDisconnected()
    {
        // if all streams have been stopped, initiate reconnection
        boolean allStopped = true;
        for (StreamInfo streamInfo: dataStreams.values())
        {
            if (!streamInfo.stopping)
            {
                allStopped = false;
                break;
            }
        }
        
        if (allStopped)
        {
            reportStatus("All streams stopped on error. Trying to reconnect...");
            connection.reconnect();
        }
    }
    
    
    /*
     * Sends each new record using an XML InsertResult POST request
     */
    private void sendAsNewRequest(final DataEvent e, final StreamInfo streamInfo)
    {
        // append records to buffer
        for (DataBlock record: e.getRecords())
            streamInfo.resultData.pushNextDataBlock(record);
        
        // send request if min record count is reached
        if (streamInfo.resultData.getNumElements() >= streamInfo.minRecordsPerRequest)
        {
            final InsertResultRequest req = new InsertResultRequest();
            req.setPostServer(getSosEndpointUrl());
            req.setVersion("2.0");
            req.setTemplateId(streamInfo.templateID);
            req.setResultData(streamInfo.resultData);
            
            // create new container for future data
            streamInfo.resultData = streamInfo.resultData.copy();
            
            // create send request task
            Runnable sendTask = new Runnable() {
                @Override
                public void run()
                {
                    try
                    {
                        if (getLogger().isTraceEnabled())
                        {
                            String outputName = e.getSource().getName();
                            int numRecords = req.getResultData().getComponentCount();
                            getLogger().trace("Sending " + numRecords + " '" + outputName + "' record(s) to SOS-T");
                            getLogger().trace("Queue size is " + streamInfo.threadPool.getQueue().size());
                        }
                        
                        sosUtils.sendRequest(req, false);
                    }
                    catch (Exception ex)
                    {
                        String outputName = e.getSource().getName();
                        reportError("Error when sending '" + outputName + "' data to SOS-T", ex, true);
                        streamInfo.errorCount++;
                    }
                }           
            };
            
            // run task in async thread pool
            streamInfo.threadPool.execute(sendTask);
        }
    }
    
    
    /*
     * Sends all records in the same persistent HTTP connection.
     * The connection is created when the first record is received
     */
    private void sendInPersistentRequest(final DataEvent e, final StreamInfo streamInfo)
    {
        // skip records while we are connecting to remote SOS
        if (streamInfo.connecting)
            return;
        
        // create send request task
        Runnable sendTask = new Runnable() {
            @Override
            public void run()
            {
                try
                {
                    // connect if not already connected
                    if (streamInfo.persistentWriter == null)
                    {                        
                        streamInfo.connecting = true;
                        if (getLogger().isDebugEnabled())
                            getLogger().debug("Initiating streaming request");
                        
                        final InsertResultRequest req = new InsertResultRequest();
                        req.setPostServer(getSosEndpointUrl());
                        req.setVersion("2.0");
                        req.setTemplateId(streamInfo.templateID);
                        
                        // connect to server                        
                        HttpURLConnection conn = sosUtils.sendPostRequestWithQuery(req);                        
                        conn.setRequestProperty("Content-type", "text/plain");
                        conn.setChunkedStreamingMode(32);
                        if (config.sos.user != null && config.sos.password != null)
                        {
                            // need to configure auth manually when using streaming
                            byte[] data = (config.sos.user+":"+config.sos.password).getBytes("UTF-8");
                            String encoded = new String(Base64Encoder.encode(data));
                            conn.setRequestProperty("Authorization", "Basic "+encoded);
                        }
                        conn.connect();
                        streamInfo.connection = conn;
                        
                        // prepare writer
                        streamInfo.persistentWriter = streamInfo.resultData.getDataWriter();
                        streamInfo.persistentWriter.setOutput(new BufferedOutputStream(conn.getOutputStream()));
                        streamInfo.connecting = false;
                    }
                    
                    if (getLogger().isTraceEnabled())
                    {
                        String outputName = e.getSource().getName();
                        int numRecords = e.getRecords().length;
                        getLogger().trace("Sending " + numRecords + " '" + outputName + "' record(s) to SOS-T");
                        getLogger().trace("Queue size is " + streamInfo.threadPool.getQueue().size());
                    }
                    
                    // write records to output stream
                    for (DataBlock record: e.getRecords())
                        streamInfo.persistentWriter.write(record);
                    streamInfo.persistentWriter.flush();
                }
                catch (Exception ex)
                {
                    // ignore exception if stream was purposely stopped
                    if (streamInfo.stopping)
                        return;
                    
                    String outputName = e.getSource().getName();
                    reportError("Error when sending '" + outputName + "' data to SOS-T", ex, true);
                    streamInfo.errorCount++;
                    
                    try
                    {
                        if (streamInfo.persistentWriter != null)
                            streamInfo.persistentWriter.close();
                    }
                    catch (IOException e1)
                    {
                        getLogger().trace("Cannot close persistent connection", e1);
                    }
                    
                    // clean writer so we reconnect
                    streamInfo.persistentWriter = null;
                    streamInfo.connecting = false;
                }
            }           
        };
        
        // run task in async thread pool
        streamInfo.threadPool.execute(sendTask);
    }


    @Override
    public boolean isConnected()
    {
        return connection.isConnected();
    }
    
    
    public Map<IStreamingDataInterface, StreamInfo> getDataStreams()
    {
        return dataStreams;
    }


    @Override
    public void cleanup() throws SensorHubException
    {
        // nothing to clean
    }
}<|MERGE_RESOLUTION|>--- conflicted
+++ resolved
@@ -212,13 +212,8 @@
             try
             {
                 // register to sensor events            
-<<<<<<< HEAD
-                dataSource.registerListener(this);
                 reportStatus("Waiting for data source " + MsgUtils.entityString(dataSource));
-=======
-                reportStatus("Waiting for data source " + MsgUtils.moduleString(sensor));
-                sensor.registerListener(this);                
->>>>>>> 8e021554
+                dataSource.registerListener(this);                
                 
                 // we'll actually start when we receive sensor STARTED event
             }

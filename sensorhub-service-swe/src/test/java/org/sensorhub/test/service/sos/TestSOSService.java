/***************************** BEGIN LICENSE BLOCK ***************************

The contents of this file are subject to the Mozilla Public License, v. 2.0.
If a copy of the MPL was not distributed with this file, You can obtain one
at http://mozilla.org/MPL/2.0/.

Software distributed under the License is distributed on an "AS IS" basis,
WITHOUT WARRANTY OF ANY KIND, either express or implied. See the License
for the specific language governing rights and limitations under the License.
 
Copyright (C) 2012-2015 Sensia Software LLC. All Rights Reserved.
 
******************************* END LICENSE BLOCK ***************************/

package org.sensorhub.test.service.sos;

import static org.junit.Assert.*;
import java.io.ByteArrayInputStream;
import java.io.ByteArrayOutputStream;
import java.io.File;
import java.io.InputStream;
import java.io.StringWriter;
import java.net.URI;
import java.net.URL;
import java.nio.charset.StandardCharsets;
import java.text.ParseException;
import java.util.ArrayList;
import java.util.Arrays;
import java.util.Collection;
import java.util.HashMap;
import java.util.List;
import java.util.Map;
import java.util.concurrent.Callable;
import java.util.concurrent.ExecutorService;
import java.util.concurrent.Executors;
import java.util.concurrent.Future;
import java.util.concurrent.TimeUnit;
import java.util.concurrent.locks.Condition;
import java.util.concurrent.locks.ReentrantLock;
import org.apache.commons.io.IOUtils;
import org.eclipse.jetty.websocket.api.WebSocketAdapter;
import org.eclipse.jetty.websocket.client.WebSocketClient;
import org.junit.After;
<<<<<<< HEAD
import org.junit.Before;
import org.junit.Test;
import org.sensorhub.api.common.Event;
import org.sensorhub.api.common.IEventListener;
import org.sensorhub.api.module.ModuleEvent.ModuleState;
import org.sensorhub.api.persistence.IRecordStorageModule;
import org.sensorhub.api.sensor.ISensorModule;
import org.sensorhub.api.sensor.SensorConfig;
import org.sensorhub.impl.SensorHub;
import org.sensorhub.impl.module.ModuleRegistry;
import org.sensorhub.impl.persistence.InMemoryBasicStorage;
import org.sensorhub.impl.persistence.InMemoryStorageConfig;
import org.sensorhub.impl.persistence.StreamStorageConfig;
import org.sensorhub.impl.persistence.perst.BasicStorageConfig;
import org.sensorhub.impl.persistence.perst.ObsStorageImpl;
import org.sensorhub.impl.service.HttpServer;
=======
import org.junit.Before;
import org.junit.Test;
import org.sensorhub.api.module.ModuleEvent.ModuleState;
import org.sensorhub.api.persistence.IRecordStorageModule;
import org.sensorhub.api.sensor.ISensorModule;
import org.sensorhub.api.sensor.SensorConfig;
import org.sensorhub.impl.SensorHub;
import org.sensorhub.impl.module.ModuleRegistry;
import org.sensorhub.impl.persistence.InMemoryBasicStorage;
import org.sensorhub.impl.persistence.InMemoryStorageConfig;
import org.sensorhub.impl.persistence.StreamStorageConfig;
import org.sensorhub.impl.persistence.perst.BasicStorageConfig;
import org.sensorhub.impl.persistence.perst.MultiEntityStorageImpl;
import org.sensorhub.impl.persistence.perst.ObsStorageImpl;
import org.sensorhub.impl.service.HttpServer;
>>>>>>> cf1cdd57
import org.sensorhub.impl.service.HttpServerConfig;
import org.sensorhub.impl.service.ogc.OGCServiceConfig.CapabilitiesInfo;
import org.sensorhub.impl.service.sos.SOSProviderConfig;
import org.sensorhub.impl.service.sos.SOSService;
import org.sensorhub.impl.service.sos.SOSServiceConfig;
import org.sensorhub.impl.service.sos.SensorDataProviderConfig;
import org.sensorhub.test.sensor.FakeSensor;
import org.sensorhub.test.sensor.FakeSensorData;
import org.sensorhub.test.service.WaitForCondition;
import org.vast.data.DataBlockDouble;
import org.vast.data.QuantityImpl;
import org.vast.data.TextEncodingImpl;
import org.vast.ogc.OGCException;
import org.vast.ogc.OGCExceptionReader;
import org.vast.ows.GetCapabilitiesRequest;
import org.vast.ows.OWSException;
import org.vast.ows.OWSExceptionReader;
import org.vast.ows.OWSRequest;
import org.vast.ows.OWSUtils;
import org.vast.ows.sos.GetFeatureOfInterestRequest;
import org.vast.ows.sos.GetObservationRequest;
import org.vast.ows.sos.InsertResultRequest;
import org.vast.ows.sos.SOSOfferingCapabilities;
import org.vast.ows.sos.SOSServiceCapabilities;
import org.vast.ows.swe.DescribeSensorRequest;
import org.vast.swe.SWEData;
import org.vast.util.Bbox;
import org.vast.util.DateTimeFormat;
import org.vast.util.TimeExtent;
import org.vast.xml.DOMHelper;
import org.w3c.dom.Element;
import org.w3c.dom.NodeList;


public class TestSOSService
{
<<<<<<< HEAD
    static final long TIMEOUT = 10000;
    static final String NAME_OUTPUT1 = "weatherOut";
    static final String NAME_OUTPUT2 = "imageOut";
    static final String UID_SENSOR1 = "urn:sensors:mysensor:001";
    static final String UID_SENSOR2 = "urn:sensors:mysensor:002";
    static final String URI_OFFERING1 = "urn:mysos:sensor1";
    static final String URI_OFFERING2 = "urn:mysos:sensor2";
    static final String URI_PROP1 = FakeSensorData.URI_OUTPUT1;
    static final String URI_PROP1_FIELD1 = FakeSensorData.URI_OUTPUT1_FIELD1;
    static final String URI_PROP1_FIELD2 = FakeSensorData.URI_OUTPUT1_FIELD3;
    static final String URI_PROP2 = FakeSensorData2.URI_OUTPUT1;
    static final String NAME_OFFERING1 = "SOS Sensor Provider #1";
    static final String NAME_OFFERING2 = "SOS Sensor Provider #2";
    static final double SAMPLING_PERIOD = 0.1;
    static final int NUM_GEN_SAMPLES = 5;
    static final int NUM_GEN_FEATURES = 3;
    static final int SERVER_PORT = 8888;
    static final String SERVICE_PATH = "/sos";
    static final String HTTP_ENDPOINT = "http://localhost:" + SERVER_PORT + "/sensorhub" + SERVICE_PATH;
    static final String WS_ENDPOINT = HTTP_ENDPOINT.replace("http://", "ws://"); 
    static final String GETCAPS_REQUEST = "?service=SOS&version=2.0&request=GetCapabilities";
    static final String OFFERING_NODES = "contents/Contents/offering/*";
    static final String TIMERANGE_FUTURE = "now/2080-01-01Z";
    static final String TIMERANGE_NOW = "now";
    
    
    Map<Integer, Integer> obsFoiMap = new HashMap<Integer, Integer>();
    ModuleRegistry registry;
    File dbFile;
    
=======
    static final long TIMEOUT = 10000;
    static final String NAME_OUTPUT1 = "weatherOut";
    static final String NAME_OUTPUT2 = "imageOut";
    static final String UID_SENSOR1 = "urn:sensors:mysensor:001";
    static final String UID_SENSOR2 = "urn:sensors:mysensornet:002";
    static final String URI_OFFERING1 = "urn:mysos:sensor1";
    static final String URI_OFFERING2 = "urn:mysos:sensor2";
    static final String URI_PROP1 = FakeSensorData.URI_OUTPUT1;
    static final String URI_PROP1_FIELD1 = FakeSensorData.URI_OUTPUT1_FIELD1;
    static final String URI_PROP1_FIELD2 = FakeSensorData.URI_OUTPUT1_FIELD3;
    static final String URI_PROP2 = FakeSensorData2.URI_OUTPUT1;
    static final String NAME_OFFERING1 = "SOS Sensor Provider #1";
    static final String NAME_OFFERING2 = "SOS Sensor Provider #2";
    static final double SAMPLING_PERIOD = 0.1;
    static final int NUM_GEN_SAMPLES = 5;
    static final int NUM_GEN_FEATURES = 3;
    static final int SERVER_PORT = 8888;
    static final String SERVICE_PATH = "/sos";
    static final String HTTP_ENDPOINT = "http://localhost:" + SERVER_PORT + "/sensorhub" + SERVICE_PATH;
    static final String WS_ENDPOINT = HTTP_ENDPOINT.replace("http://", "ws://"); 
    static final String GETCAPS_REQUEST = "?service=SOS&version=2.0&request=GetCapabilities";
    static final String OFFERING_NODES = "contents/Contents/offering/*";
    static final String TIMERANGE_FUTURE = "now/2080-01-01";
    static final String TIMERANGE_NOW = "now";
    
    
    Map<Integer, Integer> obsFoiMap = new HashMap<Integer, Integer>();
    ModuleRegistry moduleRegistry;
    File dbFile;
>>>>>>> cf1cdd57
    
    @Before
    public void setup() throws Exception
    {
<<<<<<< HEAD
        // use temp DB file
        dbFile = File.createTempFile("osh-db-", ".dat");//new File(DB_PATH);
        dbFile.deleteOnExit();
        
        // get instance with in-memory DB
        registry = SensorHub.getInstance().getModuleRegistry();
=======
        // use temp DB file
        dbFile = File.createTempFile("osh-db-", ".dat");//new File(DB_PATH);
        dbFile.deleteOnExit();
        
        // get instance with in-memory DB
        moduleRegistry = new SensorHub().getModuleRegistry();
>>>>>>> cf1cdd57
        
        // start HTTP server
        HttpServerConfig httpConfig = new HttpServerConfig();
        httpConfig.httpPort = SERVER_PORT;
<<<<<<< HEAD
        registry.loadModule(httpConfig, TIMEOUT);
    }
=======
        moduleRegistry.loadModule(httpConfig, TIMEOUT);
    }
>>>>>>> cf1cdd57
    
    
    protected SOSService deployService(SOSProviderConfig... providerConfigs) throws Exception
    {
        return deployService(false, providerConfigs);
    }
    
    
    protected SOSService deployService(boolean enableSOST, SOSProviderConfig... providerConfigs) throws Exception
    {
        // create service config
        SOSServiceConfig serviceCfg = new SOSServiceConfig();
        serviceCfg.moduleClass = SOSService.class.getCanonicalName();
        serviceCfg.endPoint = SERVICE_PATH;
        serviceCfg.autoStart = true;
        serviceCfg.name = "SOS";
        serviceCfg.enableTransactional = enableSOST;
        serviceCfg.customFormats.clear();
        CapabilitiesInfo srvcMetadata = serviceCfg.ogcCapabilitiesInfo;
        srvcMetadata.title = "My SOS Service";
        srvcMetadata.description = "An SOS service automatically deployed by SensorHub";
        srvcMetadata.serviceProvider.setOrganizationName("Test Provider, Inc.");
        srvcMetadata.serviceProvider.setDeliveryPoint("15 MyStreet");
        srvcMetadata.serviceProvider.setCity("MyCity");
        srvcMetadata.serviceProvider.setCountry("MyCountry");
        serviceCfg.dataProviders.addAll(Arrays.asList(providerConfigs));
        srvcMetadata.fees = "NONE";
        srvcMetadata.accessConstraints = "NONE";
        
<<<<<<< HEAD
        // start module
        SOSService sos = (SOSService)registry.loadModule(serviceCfg, TIMEOUT);
        
        // save config
        registry.saveModulesConfiguration();
=======
        // start module
        SOSService sos = (SOSService)moduleRegistry.loadModule(serviceCfg, TIMEOUT);
        
        // save config
        moduleRegistry.saveModulesConfiguration();
>>>>>>> cf1cdd57
        
        return sos;
    }
    
<<<<<<< HEAD
    
    protected SensorDataProviderConfig buildSensorProvider1() throws Exception
    {
        return buildSensorProvider1(true);
    }
    
=======
    
    protected SensorDataProviderConfig buildSensorProvider1() throws Exception
    {
        return buildSensorProvider1(true, true);
    }
    
>>>>>>> cf1cdd57
    
    protected SensorDataProviderConfig buildSensorProvider1(boolean start, boolean startSending) throws Exception
    {
        // create test sensor
        SensorConfig sensorCfg = new SensorConfig();
        sensorCfg.autoStart = false;
        sensorCfg.moduleClass = FakeSensor.class.getCanonicalName();
        sensorCfg.name = "Sensor1";
<<<<<<< HEAD
        FakeSensor sensor = (FakeSensor)SensorHub.getInstance().getModuleRegistry().loadModule(sensorCfg);
        sensor.setSensorUID(UID_SENSOR1);
        sensor.setDataInterfaces(new FakeSensorData(sensor, NAME_OUTPUT1, 10, SAMPLING_PERIOD, NUM_GEN_SAMPLES));
        if (start)
            SensorHub.getInstance().getModuleRegistry().startModule(sensorCfg.id, TIMEOUT);
=======
        FakeSensor sensor = (FakeSensor)moduleRegistry.loadModule(sensorCfg);
        sensor.setSensorUID(UID_SENSOR1);
        sensor.setDataInterfaces(new FakeSensorData(sensor, NAME_OUTPUT1, 10, SAMPLING_PERIOD, NUM_GEN_SAMPLES));
        if (start)
        {
            moduleRegistry.startModule(sensorCfg.id, TIMEOUT);
            if (startSending)
                sensor.startSendingData(true);
        }
>>>>>>> cf1cdd57
        
        // create SOS data provider config
        SensorDataProviderConfig provCfg = new SensorDataProviderConfig();
        provCfg.enabled = true;
        provCfg.name = NAME_OFFERING1;
        provCfg.offeringID = URI_OFFERING1;
        provCfg.sensorID = sensor.getLocalID();
        //provCfg.hiddenOutputs
        
        return provCfg;
    }
    
    
    protected SensorDataProviderConfig buildSensorProvider2() throws Exception
<<<<<<< HEAD
    {
        return buildSensorProvider2(true);
    }
    
    
    protected SensorDataProviderConfig buildSensorProvider2(boolean start) throws Exception
=======
    {
        return buildSensorProvider2(true, true);
    }
    
    
    protected SensorDataProviderConfig buildSensorProvider2(boolean start, boolean startSending) throws Exception
>>>>>>> cf1cdd57
    {
        // create test sensor
        SensorConfig sensorCfg = new SensorConfig();
        sensorCfg.autoStart = false;
        sensorCfg.moduleClass = FakeSensorNetWithFoi.class.getCanonicalName();
        sensorCfg.name = "Sensor2";
<<<<<<< HEAD
        FakeSensorNetWithFoi sensor = (FakeSensorNetWithFoi)SensorHub.getInstance().getModuleRegistry().loadModule(sensorCfg);
        sensor.setSensorUID(UID_SENSOR2);
        sensor.setDataInterfaces(
                new FakeSensorData(sensor, NAME_OUTPUT1, 1, SAMPLING_PERIOD, NUM_GEN_SAMPLES),
                new FakeSensorData2(sensor, NAME_OUTPUT2, SAMPLING_PERIOD, NUM_GEN_SAMPLES, obsFoiMap));
        if (start)
            SensorHub.getInstance().getModuleRegistry().startModule(sensorCfg.id, TIMEOUT);
=======
        FakeSensorNetWithFoi sensor = (FakeSensorNetWithFoi)moduleRegistry.loadModule(sensorCfg);
        sensor.setSensorUID(UID_SENSOR2);
        if (start)
        {
            moduleRegistry.startModule(sensorCfg.id, TIMEOUT);
            if (startSending)
                sensor.startSendingData(true);
        }
>>>>>>> cf1cdd57
        
        // create SOS data provider config
        SensorDataProviderConfig provCfg = new SensorDataProviderConfig();
        provCfg.enabled = true;
        provCfg.name = NAME_OFFERING2;
        provCfg.offeringID = URI_OFFERING2;
        provCfg.sensorID = sensor.getLocalID();
        //provCfg.hiddenOutputs;
        
        return provCfg;
<<<<<<< HEAD
    }
    
    
    protected SensorDataProviderConfig buildSensorProvider1WithStorage() throws Exception
    {
        return buildSensorProvider1WithStorage(true);
    }
    
    
    protected SensorDataProviderConfig buildSensorProvider1WithStorage(boolean start) throws Exception
    {
        SensorDataProviderConfig sosProviderConfig = buildSensorProvider1(start);
                       
        // configure in-memory storage
        StreamStorageConfig streamStorageConfig = new StreamStorageConfig();
        streamStorageConfig.name = "Memory Storage";
        streamStorageConfig.autoStart = true;
        streamStorageConfig.storageConfig = new InMemoryStorageConfig();
        streamStorageConfig.storageConfig.moduleClass = InMemoryBasicStorage.class.getCanonicalName();
        streamStorageConfig.dataSourceID = sosProviderConfig.sensorID;
        
        // start storage module
        IRecordStorageModule<?> storage = (IRecordStorageModule<?>)SensorHub.getInstance().getModuleRegistry().loadModuleAsync(streamStorageConfig, null);
        if (start)
            storage.waitForState(ModuleState.STARTED, TIMEOUT);
        else
            storage.waitForState(ModuleState.STARTING, TIMEOUT);
                
        // configure storage for sensor
        sosProviderConfig.storageID = storage.getLocalID();
        
        return sosProviderConfig;
    }
    
    
    protected SensorDataProviderConfig buildSensorProvider2WithObsStorage() throws Exception
    {
        return buildSensorProvider2WithObsStorage(true);
    }
    
    
    protected SensorDataProviderConfig buildSensorProvider2WithObsStorage(boolean start) throws Exception
    {
        SensorDataProviderConfig sosProviderConfig = buildSensorProvider2(start);
                       
        // configure object DB storage
        BasicStorageConfig storageConfig = new BasicStorageConfig();
        storageConfig.moduleClass = ObsStorageImpl.class.getCanonicalName();
        storageConfig.storagePath = dbFile.getAbsolutePath();
        StreamStorageConfig streamStorageConfig = new StreamStorageConfig();
        streamStorageConfig.name = "Obs Storage";
        streamStorageConfig.autoStart = true;
        streamStorageConfig.storageConfig = storageConfig;
        streamStorageConfig.dataSourceID = sosProviderConfig.sensorID;
        
        // start storage module
        IRecordStorageModule<?> storage = (IRecordStorageModule<?>)SensorHub.getInstance().getModuleRegistry().loadModule(streamStorageConfig, TIMEOUT);
                
        // configure storage for sensor
        sosProviderConfig.storageID = storage.getLocalID();
        
        return sosProviderConfig;
    }
    
    
    protected FakeSensor startSending(SensorDataProviderConfig sosProviderConfig, boolean waitForFirstRecord) throws Exception
    {
        final ReentrantLock lock = new ReentrantLock();
        final Condition firstRecord = lock.newCondition();
        
        FakeSensor sensor = (FakeSensor)SensorHub.getInstance().getModuleRegistry().startModule(sosProviderConfig.sensorID, TIMEOUT);
        sensor.getAllOutputs().get(NAME_OUTPUT1).registerListener(new IEventListener() {
            public void handleEvent(Event<?> event)
            { 
                lock.lock();
                firstRecord.signal();
                lock.unlock();
            }
        });
        
        if (waitForFirstRecord)
        {
            lock.lock();
            assertTrue("No data available before timeout", firstRecord.await(10, TimeUnit.SECONDS));
            lock.unlock();
        }
        
        return sensor;
    }
    
    
    protected DOMHelper sendRequest(OWSRequest request, boolean usePost) throws Exception
    {
        OWSUtils utils = new OWSUtils();
        InputStream is;
        
        if (usePost)
        {
            is = utils.sendPostRequest(request).getInputStream();
            utils.writeXMLQuery(System.out, request);
        }
        else
        {
            is = utils.sendGetRequest(request).getInputStream();
            System.out.println(utils.buildURLQuery(request));
        }
        
        DOMHelper dom = new DOMHelper(is, false);
        dom.serialize(dom.getBaseElement(), System.out, true);
        OWSExceptionReader.checkException(dom, dom.getBaseElement());
        return dom;
    }
    
    
    protected DOMHelper sendSoapRequest(OWSRequest request) throws Exception
    {
        OWSUtils utils = new OWSUtils();
        InputStream is = utils.sendSoapRequest(request).getInputStream();
        DOMHelper dom = new DOMHelper(is, false);
        dom.serialize(dom.getBaseElement(), System.out, true);
        OWSExceptionReader.checkException(dom, dom.getBaseElement());
        return dom;
    }
    
    
    protected void checkServiceException(InputStream is, String locator) throws Exception
    {
        ByteArrayOutputStream os = new ByteArrayOutputStream();
        IOUtils.copy(is, os);
        
        try
        {
            ByteArrayInputStream bis = new ByteArrayInputStream(os.toByteArray());
            OGCExceptionReader.parseException(bis);
            assertFalse("Expected service exception", true); // we should never be here
        }
        catch (OGCException e)
        {
            String exceptionXml = os.toString(StandardCharsets.UTF_8.name());
            assertTrue("Wrong exception:\n" + exceptionXml, exceptionXml.contains("locator=\"" + locator + "\""));
        }
=======
    }
    
    
    protected SensorDataProviderConfig buildSensorProvider1WithStorage() throws Exception
    {
        return buildSensorProvider1WithStorage(true, true);
    }
    
    
    protected SensorDataProviderConfig buildSensorProvider1WithStorage(boolean start, boolean startSending) throws Exception
    {
        SensorDataProviderConfig sosProviderConfig = buildSensorProvider1(start, false);
                       
        // configure in-memory storage
        StreamStorageConfig streamStorageConfig = new StreamStorageConfig();
        streamStorageConfig.name = "Memory Storage";
        streamStorageConfig.autoStart = true;
        streamStorageConfig.storageConfig = new InMemoryStorageConfig();
        streamStorageConfig.storageConfig.moduleClass = InMemoryBasicStorage.class.getCanonicalName();
        streamStorageConfig.dataSourceID = sosProviderConfig.sensorID;
        
        // start storage module
        IRecordStorageModule<?> storage = (IRecordStorageModule<?>)moduleRegistry.loadModuleAsync(streamStorageConfig, null);
        if (start)
            storage.waitForState(ModuleState.STARTED, TIMEOUT);
        else
            storage.waitForState(ModuleState.STARTING, TIMEOUT);
                
        // start sending data if requested
        if (startSending)
        {
            FakeSensor sensor = (FakeSensor)moduleRegistry.getModuleById(sosProviderConfig.sensorID);
            sensor.startSendingData(true);
        }     
        
        // configure storage for sensor
        sosProviderConfig.storageID = storage.getLocalID();        
        return sosProviderConfig;
    }
    
    
    protected SensorDataProviderConfig buildSensorProvider2WithObsStorage() throws Exception
    {
        return buildSensorProvider2WithObsStorage(true, true);
    }
    
    
    protected SensorDataProviderConfig buildSensorProvider2WithObsStorage(boolean start, boolean startSending) throws Exception
    {
        SensorDataProviderConfig sosProviderConfig = buildSensorProvider2(start, false);
                       
        // configure object DB storage
        BasicStorageConfig storageConfig = new BasicStorageConfig();
        storageConfig.moduleClass = MultiEntityStorageImpl.class.getCanonicalName();
        storageConfig.storagePath = dbFile.getAbsolutePath();
        StreamStorageConfig streamStorageConfig = new StreamStorageConfig();
        streamStorageConfig.name = "Obs Storage";
        streamStorageConfig.autoStart = true;
        streamStorageConfig.storageConfig = storageConfig;
        streamStorageConfig.dataSourceID = sosProviderConfig.sensorID;
        
        // start storage module
        IRecordStorageModule<?> storage = (IRecordStorageModule<?>)moduleRegistry.loadModule(streamStorageConfig, TIMEOUT);
        if (start)
            storage.waitForState(ModuleState.STARTED, TIMEOUT);
        else
            storage.waitForState(ModuleState.STARTING, TIMEOUT);
        
        // start sending data if requested
        if (startSending)
        {
            FakeSensor sensor = (FakeSensor)moduleRegistry.getModuleById(sosProviderConfig.sensorID);
            sensor.startSendingData(true);
        }     
        
        // configure storage for sensor
        sosProviderConfig.storageID = storage.getLocalID();
        
        return sosProviderConfig;
    }
    
    
    protected FakeSensor startSending(String sensorID) throws Exception
    {
        FakeSensor sensor = (FakeSensor)moduleRegistry.getModuleById(sensorID);
        sensor.startSendingData(false);
        return sensor;
    }
    
    
    protected FakeSensor startSendingAndWaitForAllRecords(String sensorID) throws Exception
    {
        FakeSensor sensor = startSending(sensorID);
        while (sensor.hasMoreData())
            Thread.sleep(((long)SAMPLING_PERIOD*200));
        return sensor;
    }
    
    
    protected DOMHelper sendRequest(OWSRequest request, boolean usePost) throws Exception
    {
        OWSUtils utils = new OWSUtils();
        InputStream is;
        
        if (usePost)
        {
            is = utils.sendPostRequest(request).getInputStream();
            utils.writeXMLQuery(System.out, request);
        }
        else
        {
            is = utils.sendGetRequest(request).getInputStream();
            System.out.println(utils.buildURLQuery(request));
        }
        
        DOMHelper dom = new DOMHelper(is, false);
        dom.serialize(dom.getBaseElement(), System.out, true);
        OWSExceptionReader.checkException(dom, dom.getBaseElement());
        return dom;
    }
    
    
    protected DOMHelper sendSoapRequest(OWSRequest request) throws Exception
    {
        OWSUtils utils = new OWSUtils();
        InputStream is = utils.sendSoapRequest(request).getInputStream();
        DOMHelper dom = new DOMHelper(is, false);
        dom.serialize(dom.getBaseElement(), System.out, true);
        OWSExceptionReader.checkException(dom, dom.getBaseElement());
        return dom;
    }
    
    
    protected void checkServiceException(InputStream is, String locator) throws Exception
    {
        ByteArrayOutputStream os = new ByteArrayOutputStream();
        IOUtils.copy(is, os);
        
        try
        {
            ByteArrayInputStream bis = new ByteArrayInputStream(os.toByteArray());
            OGCExceptionReader.parseException(bis);
            assertFalse("Expected service exception", true); // we should never be here
        }
        catch (OGCException e)
        {
            String exceptionXml = os.toString(StandardCharsets.UTF_8.name());
            assertTrue("Wrong exception:\n" + exceptionXml, exceptionXml.contains("locator=\"" + locator + "\""));
        }
>>>>>>> cf1cdd57
    }
    
    
    @Test
    public void testSetupService() throws Exception
    {
        deployService(buildSensorProvider1());
    }
    
    
    @Test
    public void testNoTransactional() throws Exception
    {
        deployService(buildSensorProvider1());
        
        try
        {
            InsertResultRequest req = new InsertResultRequest();
            req.setPostServer(HTTP_ENDPOINT);
            req.setVersion("2.0");
            req.setTemplateId("template01");
            SWEData sweData = new SWEData();
            sweData.setElementType(new QuantityImpl());
            sweData.setEncoding(new TextEncodingImpl(",", " "));
            sweData.addData(new DataBlockDouble(1));
            req.setResultData(sweData);
            new OWSUtils().sendRequest(req, false);
        }
        catch (OWSException e)
        {
            assertTrue(e.getLocator().equals("request"));
        }
    }

    
    protected DOMHelper checkOfferings(InputStream is, String... sensorUIDs) throws Exception
    {
        DOMHelper dom = new DOMHelper(is, false);
        checkOfferings(dom, dom.getBaseElement(), sensorUIDs);
        return dom;
    }
    
    
    protected void checkOfferings(DOMHelper dom, Element baseElt, String... sensorUIDs) throws Exception
    {
        dom.serialize(baseElt, System.out, true);        
        NodeList offeringElts = dom.getElements(baseElt, OFFERING_NODES);
        assertEquals("Wrong number of offerings", sensorUIDs.length, offeringElts.getLength());
        
        int i = 0;
        for (String sensorUID: sensorUIDs)
        {
            String expectedUri = null;
            String expectedName = null;
            
            if (UID_SENSOR1.equals(sensorUID))
            {
                expectedUri = URI_OFFERING1;
                expectedName = NAME_OFFERING1;
            }
            else if (UID_SENSOR2.equals(sensorUID))
            {
                expectedUri = URI_OFFERING2;
                expectedName = NAME_OFFERING2;
            }
            
            assertEquals("Wrong offering id", expectedUri, dom.getElementValue((Element)offeringElts.item(i), "identifier"));
            assertEquals("Wrong offering name", expectedName, dom.getElementValue((Element)offeringElts.item(i), "name"));
            i++;
        }
    }
    
    
    @Test
    public void testGetCapabilitiesOneOffering1() throws Exception
    {
        deployService(buildSensorProvider1());
        InputStream is = new URL(HTTP_ENDPOINT + GETCAPS_REQUEST).openStream();
        checkOfferings(is, new String[] {UID_SENSOR1});
    }
    
    
    @Test
    public void testGetCapabilitiesTwoOfferings() throws Exception
    {
        deployService(buildSensorProvider1(), buildSensorProvider2());
        InputStream is = new URL(HTTP_ENDPOINT + GETCAPS_REQUEST).openStream();
        checkOfferings(is, new String[] {UID_SENSOR1, UID_SENSOR2});
<<<<<<< HEAD
    }
    
    
    @Test
    public void testGetCapabilitiesSoap12() throws Exception
    {
        deployService(buildSensorProvider1());
        
        GetCapabilitiesRequest getCaps = new GetCapabilitiesRequest();
        getCaps.setPostServer(HTTP_ENDPOINT);
        getCaps.setSoapVersion(OWSUtils.SOAP12_URI);
        DOMHelper dom = sendSoapRequest(getCaps);
        
        assertEquals(OWSUtils.SOAP12_URI, dom.getBaseElement().getNamespaceURI());
                
        Element capsElt = dom.getElement("Body/Capabilities");
        checkOfferings(dom, capsElt, new String[] {UID_SENSOR1});
    }
    
    
    @Test
    public void testGetCapabilitiesSoap11() throws Exception
    {
        deployService(buildSensorProvider1(), buildSensorProvider2());
        
        GetCapabilitiesRequest getCaps = new GetCapabilitiesRequest();
        getCaps.setPostServer(HTTP_ENDPOINT);
        getCaps.setSoapVersion(OWSUtils.SOAP11_URI);
        DOMHelper dom = sendSoapRequest(getCaps);
        
        assertEquals(OWSUtils.SOAP11_URI, dom.getBaseElement().getNamespaceURI());
        
        Element capsElt = dom.getElement("Body/Capabilities");
        checkOfferings(dom, capsElt, new String[] {UID_SENSOR1, UID_SENSOR2});
    }
    
    
    @Test
    public void testGetCapabilitiesMissingSource() throws Exception
    {
        // provider with wrong sensorUID
        SensorDataProviderConfig provider1 = buildSensorProvider1();
        provider1.sensorID = "bad_ID";
        deployService(provider1, buildSensorProvider2());
        
        InputStream is = new URL(HTTP_ENDPOINT + GETCAPS_REQUEST).openStream();
        checkOfferings(is, new String[] {UID_SENSOR2});
    }
    
    
    protected void checkOfferingTimeRange(DOMHelper dom, int offeringIndex, String expectedBeginValue, String expectedEndValue) throws ParseException
    {
        NodeList offeringElts = dom.getElements(OFFERING_NODES);
        Element offeringElt = (Element)offeringElts.item(offeringIndex);
        
        boolean isBeginIso = Character.isDigit(expectedBeginValue.charAt(0));
        if (isBeginIso)
        {
            String isoText = dom.getElementValue(offeringElt, "phenomenonTime/TimePeriod/beginPosition");
            double time = new DateTimeFormat().parseIso(isoText);
            double expectedTime = new DateTimeFormat().parseIso(expectedBeginValue);
            assertEquals("Wrong begin time " + isoText, expectedTime, time, 10.0);
        }
        else
            assertEquals("Wrong begin time", expectedBeginValue, dom.getAttributeValue(offeringElt, "phenomenonTime/TimePeriod/beginPosition/indeterminatePosition"));
            
        boolean isEndIso = Character.isDigit(expectedEndValue.charAt(0));
        if (isEndIso)
        {
            String isoText = dom.getElementValue(offeringElt, "phenomenonTime/TimePeriod/endPosition");
            double time = new DateTimeFormat().parseIso(isoText);
            double expectedTime = new DateTimeFormat().parseIso(expectedEndValue);
            assertEquals("Wrong end time " + isoText, expectedTime, time, 10.0);
        }
        else
            assertEquals("Wrong end time", expectedEndValue, dom.getAttributeValue(offeringElt, "phenomenonTime/TimePeriod/endPosition/indeterminatePosition"));
    }
    
    
    @Test
    public void testGetCapabilitiesLiveTimeRange() throws Exception
    {
        SensorDataProviderConfig provider1 = buildSensorProvider1(false);
        SensorDataProviderConfig provider2 = buildSensorProvider2(true);
        provider1.liveDataTimeout = 0.5;
        provider2.liveDataTimeout = 1.0;
        final SOSService sos = deployService(provider2, provider1);
        
        // wait for timeout
        Thread.sleep(((long)(provider2.liveDataTimeout*1000)));
        
        // sensor1 is not started, sensor2 is started but not sending data
        InputStream is = new URL(HTTP_ENDPOINT + GETCAPS_REQUEST).openStream();
        DOMHelper dom = checkOfferings(is, new String[] {UID_SENSOR2});
        checkOfferingTimeRange(dom, 0, "unknown", "unknown");
        
        // start sensor1
        SensorHub.getInstance().getModuleRegistry().startModule(provider1.sensorID);
        new WaitForCondition(5000L) {
            public boolean check() { return sos.getCapabilities().getLayers().size() == 2; }
        };
        is = new URL(HTTP_ENDPOINT + GETCAPS_REQUEST).openStream();
        dom = checkOfferings(is, new String[] {UID_SENSOR2, UID_SENSOR1});
        checkOfferingTimeRange(dom, 0, "unknown", "unknown");
        checkOfferingTimeRange(dom, 1, "unknown", "unknown");
        
        // trigger measurements from sensor1, wait for measurements and check capabilities again
        startSending(provider1, true);
        is = new URL(HTTP_ENDPOINT + GETCAPS_REQUEST).openStream();
        dom = checkOfferings(is, new String[] {UID_SENSOR2, UID_SENSOR1});
        checkOfferingTimeRange(dom, 0, "unknown", "unknown");
        checkOfferingTimeRange(dom, 1, "now", "now");
        
        // trigger measurements from sensor2, wait for measurements and check capabilities again
        FakeSensor sensor2 = startSending(provider2, true);
        is = new URL(HTTP_ENDPOINT + GETCAPS_REQUEST).openStream();
        dom = checkOfferings(is, new String[] {UID_SENSOR2, UID_SENSOR1});
        checkOfferingTimeRange(dom, 0, "now", "now");
        checkOfferingTimeRange(dom, 1, "now", "now");
        
        // wait until timeout
        while (sensor2.getAllOutputs().get(NAME_OUTPUT1).isEnabled())
            Thread.sleep((long)(SAMPLING_PERIOD*1000));
        Thread.sleep((long)(provider2.liveDataTimeout*1000));
        is = new URL(HTTP_ENDPOINT + GETCAPS_REQUEST).openStream();
        dom = checkOfferings(is, new String[] {UID_SENSOR2, UID_SENSOR1});
        checkOfferingTimeRange(dom, 0, "unknown", "unknown");
        checkOfferingTimeRange(dom, 1, "unknown", "unknown");
    }
    
    
    @Test
    public void testGetCapabilitiesLiveAndHistorical() throws Exception
    {
        SensorDataProviderConfig provider1 = buildSensorProvider1WithStorage(false);
        SensorDataProviderConfig provider2 = buildSensorProvider2WithObsStorage(true);
        provider1.liveDataTimeout = 100.0;
        provider2.liveDataTimeout = 100.0;
        deployService(provider2, provider1);
        
        // wait for at least one record to be in storage
        Thread.sleep(((long)(SAMPLING_PERIOD*1000)));
        
        // sensor1 is not started, sensor2 is started and sending data
        InputStream is = new URL(HTTP_ENDPOINT + GETCAPS_REQUEST).openStream();
        DOMHelper dom = checkOfferings(is, new String[] {UID_SENSOR2});
        String currentIsoTime = new DateTimeFormat().formatIso(System.currentTimeMillis()/1000., 0);
        checkOfferingTimeRange(dom, 0, currentIsoTime, "now");
        
        // start sensor1 and wait for at least one record to be in storage
        SensorHub.getInstance().getModuleRegistry().startModule(provider1.sensorID);
        Thread.sleep(((long)(3*SAMPLING_PERIOD*1000)));
        
        is = new URL(HTTP_ENDPOINT + GETCAPS_REQUEST).openStream();
        dom = checkOfferings(is, new String[] {UID_SENSOR2, UID_SENSOR1});
        currentIsoTime = new DateTimeFormat().formatIso(System.currentTimeMillis()/1000., 0);
        checkOfferingTimeRange(dom, 0, currentIsoTime, "now");
        checkOfferingTimeRange(dom, 1, currentIsoTime, "now");
    }
    
    
    @Test
    public void testGetCapabilitiesLiveAndHistoricalAfterTimeOut() throws Exception
    {
        SensorDataProviderConfig provider1 = buildSensorProvider1WithStorage(true);
        SensorDataProviderConfig provider2 = buildSensorProvider2WithObsStorage(true);
        provider1.liveDataTimeout = 1.0;
        provider2.liveDataTimeout = 100.0;
        deployService(provider2, provider1);
        
        // wait for time out from sensor2
        FakeSensor sensor1 = getSensorModule(1);
        while (sensor1.getAllOutputs().get(NAME_OUTPUT1).isEnabled())
            Thread.sleep((long)(SAMPLING_PERIOD*1000));
        Thread.sleep((long)((SAMPLING_PERIOD+provider1.liveDataTimeout*2)*1000));
        InputStream is = new URL(HTTP_ENDPOINT + GETCAPS_REQUEST).openStream();
        DOMHelper dom = checkOfferings(is, new String[] {UID_SENSOR2, UID_SENSOR1});
        String currentIsoTime = new DateTimeFormat().formatIso(System.currentTimeMillis()/1000., 0);
        checkOfferingTimeRange(dom, 0, currentIsoTime, "now");
        checkOfferingTimeRange(dom, 1, currentIsoTime, currentIsoTime);
    }
    
    
    @Test
    public void testDescribeSensor() throws Exception
    {
        deployService(buildSensorProvider1(), buildSensorProvider2());
        OWSRequest dsReq;
        DOMHelper dom;
        
        dsReq = generateDescribeSensor(UID_SENSOR1);
        dom = sendRequest(dsReq, false);        
        assertEquals(UID_SENSOR1, dom.getElementValue("description/SensorDescription/data/PhysicalSystem/identifier"));
        
        dsReq = generateDescribeSensor(UID_SENSOR2);
        dom = sendRequest(dsReq, false);        
        assertEquals(UID_SENSOR2, dom.getElementValue("description/SensorDescription/data/PhysicalSystem/identifier"));
    }
    
    
    @Test
    public void testDescribeSensorSoap11() throws Exception
    {
        deployService(buildSensorProvider1(), buildSensorProvider2());
        
        OWSRequest request = generateDescribeSensor(UID_SENSOR1);
        request.setSoapVersion(OWSUtils.SOAP11_URI);
        DOMHelper dom = sendSoapRequest(request);
        
        assertEquals(OWSUtils.SOAP11_URI, dom.getBaseElement().getNamespaceURI());        
        assertEquals(UID_SENSOR1, dom.getElementValue("Body/DescribeSensorResponse/description/SensorDescription/data/PhysicalSystem/identifier"));
    }
    
    
    protected String[] sendGetResult(String offering, String observables, String timeRange) throws Exception
    {
        return sendGetResult(offering, observables, timeRange, false);
    }
    
    
    protected String[] sendGetResult(String offering, String observables, String timeRange, boolean useWebsocket) throws Exception
    {
        String url = (useWebsocket ? WS_ENDPOINT : HTTP_ENDPOINT) + 
                "?service=SOS&version=2.0&request=GetResult" + 
                "&offering=" + offering +
                "&observedProperty=" + observables + 
                "&temporalfilter=time," + timeRange;
        
        String currentTime = new DateTimeFormat().formatIso(System.currentTimeMillis()/1000., 0);
        
        if (useWebsocket)
        {
            WebSocketClient client = new WebSocketClient();
            final ReentrantLock lock = new ReentrantLock();
            final Condition endData = lock.newCondition();
            
            class MyWsHandler extends WebSocketAdapter
            {
                ArrayList<String> records = new ArrayList<String>();
                
                public void onWebSocketBinary(byte payload[], int offset, int len)
                {
                    String rec = new String(payload, offset, len);
                    System.out.print(rec);
                    records.add(rec);
                }

                public void onWebSocketClose(int arg0, String arg1)
                {
                    lock.lock();
                    try { endData.signalAll(); }
                    finally { lock.unlock(); }
                }            
            };
            
            System.out.println("Sending WebSocket request @ " + currentTime);
            MyWsHandler wsHandler = new MyWsHandler();
            client.start();
            client.connect(wsHandler, new URI(url));
            
            lock.lock();
            try { assertTrue("No data received before timeout", endData.await(5, TimeUnit.SECONDS)); }
            finally { lock.unlock(); }
            
            return wsHandler.records.toArray(new String[0]);
        }
        else
        {
            System.out.println("Sending HTTP GET request @ " + currentTime);
            InputStream is = new URL(url).openStream();
            
            StringWriter writer = new StringWriter();
            IOUtils.copy(is, writer);
            String respString = writer.toString(); 
            
            assertFalse("Unexpected XML response received:\n" + respString, respString.startsWith("<?xml"));        
            assertFalse("Response is empty", respString.trim().length() == 0);
            
            System.out.println(respString);
            return respString.split("\n");
        }
    }
    
    
    protected Future<String[]> sendGetResultAsync(final String offering, final String observables, final String timeRange, final boolean useWebsocket) throws Exception
    {
        ExecutorService exec = Executors.newSingleThreadExecutor();
        
        Future<String[]> result = exec.submit(new Callable<String[]>() {
            public String[] call() throws Exception
            {
                return sendGetResult(offering, observables, timeRange, useWebsocket);
            }
        });
        
        return result;
    }
    
    
    protected void checkGetResultResponse(String[] records, int expectedNumRecords, int expectedNumFields)
    {
        assertEquals("Wrong number of records", expectedNumRecords, records.length);
        
        for (String rec: records)
        {
            String[] fields = rec.split(",");
            assertEquals("Wrong number of record fields", expectedNumFields, fields.length);
        }
    }
    
    
    @Test
    public void testGetResultNow() throws Exception
    {
        SensorDataProviderConfig provider1 = buildSensorProvider1();
        deployService(provider1);
        startSending(provider1, true);
        
        String[] records = sendGetResult(URI_OFFERING1, URI_PROP1_FIELD2, TIMERANGE_NOW);
        checkGetResultResponse(records, 1, 2);
    }
    
    
    @Test
    public void testGetResultNowDisabledSensor() throws Exception
    {
        SensorDataProviderConfig provider1 = buildSensorProvider1();
        provider1.liveDataTimeout = 0;
        deployService(provider1);
        
        InputStream is = new URL(HTTP_ENDPOINT + 
                "?service=SOS&version=2.0&request=GetResult"
                + "&offering=" + URI_OFFERING1
                + "&observedProperty=" + URI_PROP1
                + "&temporalfilter=time," + TIMERANGE_NOW).openStream();
                        
        checkServiceException(is, "phenomenonTime");
    }
    
    
    @Test
    public void testGetResultRealTimeAllObservables() throws Exception
    {
        deployService(buildSensorProvider1());      
        
        String[] records = sendGetResult(URI_OFFERING1, URI_PROP1, TIMERANGE_FUTURE);
        checkGetResultResponse(records, NUM_GEN_SAMPLES, 4);
    }
    
    
    @Test
    public void testGetResultRealTimeOneObservable() throws Exception
    {
        deployService(buildSensorProvider1());
                
        String[] records = sendGetResult(URI_OFFERING1, URI_PROP1_FIELD1, TIMERANGE_FUTURE);
        checkGetResultResponse(records, NUM_GEN_SAMPLES, 2);
    }
    
    
    @Test
    public void testGetResultRealTimeTwoObservables() throws Exception
    {
        deployService(buildSensorProvider1());
        
        String[] records = sendGetResult(URI_OFFERING1, URI_PROP1_FIELD1 + "," + URI_PROP1_FIELD2, TIMERANGE_FUTURE);
        checkGetResultResponse(records, NUM_GEN_SAMPLES, 3);
    }
=======
    }
    
    
    @Test
    public void testGetCapabilitiesSoap12() throws Exception
    {
        deployService(buildSensorProvider1());
        
        GetCapabilitiesRequest getCaps = new GetCapabilitiesRequest();
        getCaps.setPostServer(HTTP_ENDPOINT);
        getCaps.setSoapVersion(OWSUtils.SOAP12_URI);
        DOMHelper dom = sendSoapRequest(getCaps);
        
        assertEquals(OWSUtils.SOAP12_URI, dom.getBaseElement().getNamespaceURI());
                
        Element capsElt = dom.getElement("Body/Capabilities");
        checkOfferings(dom, capsElt, new String[] {UID_SENSOR1});
    }
    
    
    @Test
    public void testGetCapabilitiesSoap11() throws Exception
    {
        deployService(buildSensorProvider1(), buildSensorProvider2());
        
        GetCapabilitiesRequest getCaps = new GetCapabilitiesRequest();
        getCaps.setPostServer(HTTP_ENDPOINT);
        getCaps.setSoapVersion(OWSUtils.SOAP11_URI);
        DOMHelper dom = sendSoapRequest(getCaps);
        
        assertEquals(OWSUtils.SOAP11_URI, dom.getBaseElement().getNamespaceURI());
        
        Element capsElt = dom.getElement("Body/Capabilities");
        checkOfferings(dom, capsElt, new String[] {UID_SENSOR1, UID_SENSOR2});
    }
    
    
    @Test
    public void testGetCapabilitiesMissingSource() throws Exception
    {
        // provider with wrong sensorUID
        SensorDataProviderConfig provider1 = buildSensorProvider1();
        provider1.sensorID = "bad_ID";
        deployService(provider1, buildSensorProvider2());
        
        InputStream is = new URL(HTTP_ENDPOINT + GETCAPS_REQUEST).openStream();
        checkOfferings(is, new String[] {UID_SENSOR2});
    }
    
    
    protected void checkOfferingTimeRange(DOMHelper dom, int offeringIndex, String expectedBeginValue, String expectedEndValue) throws ParseException
    {
        NodeList offeringElts = dom.getElements(OFFERING_NODES);
        Element offeringElt = (Element)offeringElts.item(offeringIndex);
        
        boolean isBeginIso = Character.isDigit(expectedBeginValue.charAt(0));
        if (isBeginIso)
        {
            String isoText = dom.getElementValue(offeringElt, "phenomenonTime/TimePeriod/beginPosition");
            double time = new DateTimeFormat().parseIso(isoText);
            double expectedTime = new DateTimeFormat().parseIso(expectedBeginValue);
            assertEquals("Wrong begin time " + isoText, expectedTime, time, 10.0);
        }
        else
            assertEquals("Wrong begin time", expectedBeginValue, dom.getAttributeValue(offeringElt, "phenomenonTime/TimePeriod/beginPosition/indeterminatePosition"));
            
        boolean isEndIso = Character.isDigit(expectedEndValue.charAt(0));
        if (isEndIso)
        {
            String isoText = dom.getElementValue(offeringElt, "phenomenonTime/TimePeriod/endPosition");
            double time = new DateTimeFormat().parseIso(isoText);
            double expectedTime = new DateTimeFormat().parseIso(expectedEndValue);
            assertEquals("Wrong end time " + isoText, expectedTime, time, 10.0);
        }
        else
            assertEquals("Wrong end time", expectedEndValue, dom.getAttributeValue(offeringElt, "phenomenonTime/TimePeriod/endPosition/indeterminatePosition"));
    }
    
    
    @Test
    public void testGetCapabilitiesLiveTimeRange() throws Exception
    {
        SensorDataProviderConfig provider1 = buildSensorProvider1(false, false);
        SensorDataProviderConfig provider2 = buildSensorProvider2(true, true);
        provider1.liveDataTimeout = 0.5;
        provider2.liveDataTimeout = 1.0;
        final SOSService sos = deployService(provider2, provider1);
        
        // wait for timeout
        Thread.sleep(((long)(provider2.liveDataTimeout*1000)));
        
        // sensor1 is not started, sensor2 is started but not sending data
        InputStream is = new URL(HTTP_ENDPOINT + GETCAPS_REQUEST).openStream();
        DOMHelper dom = checkOfferings(is, UID_SENSOR2);
        checkOfferingTimeRange(dom, 0, "unknown", "unknown");
        
        // start sensor1
        moduleRegistry.startModule(provider1.sensorID);
        new WaitForCondition(5000L) {
            public boolean check() { return sos.getCapabilities().getLayers().size() == 2; }
        };
        is = new URL(HTTP_ENDPOINT + GETCAPS_REQUEST).openStream();
        dom = checkOfferings(is, UID_SENSOR2, UID_SENSOR1);
        checkOfferingTimeRange(dom, 0, "unknown", "unknown");
        checkOfferingTimeRange(dom, 1, "unknown", "unknown");
        
        // trigger measurements from sensor1, wait for measurements and check capabilities again
        startSending(provider1.sensorID);
        is = new URL(HTTP_ENDPOINT + GETCAPS_REQUEST).openStream();
        dom = checkOfferings(is, UID_SENSOR2, UID_SENSOR1);
        checkOfferingTimeRange(dom, 0, "unknown", "unknown");
        checkOfferingTimeRange(dom, 1, "now", "now");
        
        // trigger measurements from sensor2, wait for measurements and check capabilities again
        FakeSensor sensor2 = (FakeSensor)startSending(provider2.sensorID);
        is = new URL(HTTP_ENDPOINT + GETCAPS_REQUEST).openStream();
        dom = checkOfferings(is, UID_SENSOR2, UID_SENSOR1);
        checkOfferingTimeRange(dom, 0, "now", "now");
        checkOfferingTimeRange(dom, 1, "now", "now");
        
        // wait until timeout
        while (sensor2.hasMoreData())
            Thread.sleep((long)(SAMPLING_PERIOD*1000));
        Thread.sleep((long)(provider2.liveDataTimeout*1000));
        is = new URL(HTTP_ENDPOINT + GETCAPS_REQUEST).openStream();
        dom = checkOfferings(is, UID_SENSOR2, UID_SENSOR1);
        checkOfferingTimeRange(dom, 0, "unknown", "unknown");
        checkOfferingTimeRange(dom, 1, "unknown", "unknown");
    }
    
    
    @Test
    public void testGetCapabilitiesLiveAndHistorical() throws Exception
    {
        SensorDataProviderConfig provider1 = buildSensorProvider1WithStorage(false, false);
        SensorDataProviderConfig provider2 = buildSensorProvider2WithObsStorage(true, true);
        provider1.liveDataTimeout = 100.0;
        provider2.liveDataTimeout = 100.0;
        final SOSService sos = deployService(provider2, provider1);
        
        // wait for at least one record to be in storage
        Thread.sleep(((long)(SAMPLING_PERIOD*1000)));
        
        // sensor1 is not started, sensor2 is started and sending data
        InputStream is = new URL(HTTP_ENDPOINT + GETCAPS_REQUEST).openStream();
        DOMHelper dom = checkOfferings(is, UID_SENSOR2);
        String currentIsoTime = new DateTimeFormat().formatIso(System.currentTimeMillis()/1000., 0);
        checkOfferingTimeRange(dom, 0, currentIsoTime, "now");
        
        // start sensor1 and wait for at least one record to be in storage
        moduleRegistry.startModule(provider1.sensorID);
        new WaitForCondition(5000L) {
            public boolean check() { return sos.getCapabilities().getLayers().size() == 2; }
        };
        
        is = new URL(HTTP_ENDPOINT + GETCAPS_REQUEST).openStream();
        dom = checkOfferings(is, UID_SENSOR2, UID_SENSOR1);
        currentIsoTime = new DateTimeFormat().formatIso(System.currentTimeMillis()/1000., 0);
        checkOfferingTimeRange(dom, 0, currentIsoTime, "now");
        checkOfferingTimeRange(dom, 1, currentIsoTime, "now");
    }
    
    
    @Test
    public void testGetCapabilitiesLiveAndHistoricalAfterTimeOut() throws Exception
    {
        SensorDataProviderConfig provider1 = buildSensorProvider1WithStorage(true, true);
        SensorDataProviderConfig provider2 = buildSensorProvider2WithObsStorage(true, true);
        provider1.liveDataTimeout = 1.0;
        provider2.liveDataTimeout = 100.0;
        deployService(provider2, provider1);
        
        // wait for time out from sensor1
        FakeSensor sensor1 = getSensorModule(0);
        while (sensor1.hasMoreData())
            Thread.sleep((long)(SAMPLING_PERIOD*500));
        Thread.sleep((long)((SAMPLING_PERIOD+provider1.liveDataTimeout*2)*1000));
        InputStream is = new URL(HTTP_ENDPOINT + GETCAPS_REQUEST).openStream();
        DOMHelper dom = checkOfferings(is, UID_SENSOR2, UID_SENSOR1);
        String currentIsoTime = new DateTimeFormat().formatIso(System.currentTimeMillis()/1000., 0);
        checkOfferingTimeRange(dom, 0, currentIsoTime, "now");
        checkOfferingTimeRange(dom, 1, currentIsoTime, currentIsoTime);
    }
    
    
    @Test
    public void testDescribeSensor() throws Exception
    {
        deployService(buildSensorProvider1(), buildSensorProvider2());
        OWSRequest dsReq;
        DOMHelper dom;
        
        dsReq = generateDescribeSensor(UID_SENSOR1);
        dom = sendRequest(dsReq, false);        
        assertEquals(UID_SENSOR1, dom.getElementValue("description/SensorDescription/data/PhysicalSystem/identifier"));
        
        dsReq = generateDescribeSensor(UID_SENSOR2);
        dom = sendRequest(dsReq, false);        
        assertEquals(UID_SENSOR2, dom.getElementValue("description/SensorDescription/data/PhysicalSystem/identifier"));
    }
    
    
    @Test
    public void testDescribeSensorSoap11() throws Exception
    {
        deployService(buildSensorProvider1(), buildSensorProvider2());
        
        OWSRequest request = generateDescribeSensor(UID_SENSOR1);
        request.setSoapVersion(OWSUtils.SOAP11_URI);
        DOMHelper dom = sendSoapRequest(request);
        
        assertEquals(OWSUtils.SOAP11_URI, dom.getBaseElement().getNamespaceURI());        
        assertEquals(UID_SENSOR1, dom.getElementValue("Body/DescribeSensorResponse/description/SensorDescription/data/PhysicalSystem/identifier"));
    }
    
    
    protected String[] sendGetResult(String offering, String observables, String timeRange) throws Exception
    {
        return sendGetResult(offering, observables, timeRange, false);
    }
    
    
    protected String[] sendGetResult(String offering, String observables, String timeRange, boolean useWebsocket) throws Exception
    {
        String url = (useWebsocket ? WS_ENDPOINT : HTTP_ENDPOINT) + 
                "?service=SOS&version=2.0&request=GetResult" + 
                "&offering=" + offering +
                "&observedProperty=" + observables + 
                "&temporalfilter=time," + timeRange;
        
        String currentTime = new DateTimeFormat().formatIso(System.currentTimeMillis()/1000., 0);
        
        if (useWebsocket)
        {
            WebSocketClient client = new WebSocketClient();
            final ReentrantLock lock = new ReentrantLock();
            final Condition endData = lock.newCondition();
            
            class MyWsHandler extends WebSocketAdapter
            {
                ArrayList<String> records = new ArrayList<String>();
                
                public void onWebSocketBinary(byte payload[], int offset, int len)
                {
                    String rec = new String(payload, offset, len);
                    System.out.print(rec);
                    records.add(rec);
                }

                public void onWebSocketClose(int arg0, String arg1)
                {
                    lock.lock();
                    try { endData.signalAll(); }
                    finally { lock.unlock(); }
                }            
            };
            
            System.out.println("Sending WebSocket request @ " + currentTime);
            MyWsHandler wsHandler = new MyWsHandler();
            client.start();
            client.connect(wsHandler, new URI(url));
            
            lock.lock();
            try { assertTrue("No data received before timeout", endData.await(5, TimeUnit.SECONDS)); }
            finally { lock.unlock(); }
            
            return wsHandler.records.toArray(new String[0]);
        }
        else
        {
            System.out.println("Sending HTTP GET request @ " + currentTime);
            InputStream is = new URL(url).openStream();
            
            StringWriter writer = new StringWriter();
            IOUtils.copy(is, writer);
            String respString = writer.toString(); 
            
            assertFalse("Unexpected XML response received:\n" + respString, respString.startsWith("<?xml"));        
            assertFalse("Response is empty", respString.trim().length() == 0);
            
            System.out.println(respString);
            return respString.split("\n");
        }
    }
    
    
    protected Future<String[]> sendGetResultAsync(final String offering, final String observables, final String timeRange, final boolean useWebsocket) throws Exception
    {
        ExecutorService exec = Executors.newSingleThreadExecutor();
        
        Future<String[]> result = exec.submit(new Callable<String[]>() {
            public String[] call() throws Exception
            {
                return sendGetResult(offering, observables, timeRange, useWebsocket);
            }
        });
        
        return result;
    }
    
    
    protected void checkGetResultResponse(String[] records, int expectedNumRecords, int expectedNumFields)
    {
        assertEquals("Wrong number of records", expectedNumRecords, records.length);
        
        for (String rec: records)
        {
            String[] fields = rec.split(",");
            assertEquals("Wrong number of record fields", expectedNumFields, fields.length);
        }
    }
    
    
    @Test
    public void testGetResultNow() throws Exception
    {
        deployService(buildSensorProvider1());
        
        String[] records = sendGetResult(URI_OFFERING1, URI_PROP1_FIELD2, TIMERANGE_NOW);
        checkGetResultResponse(records, 1, 2);
    }
    
    
    @Test
    public void testGetResultNowMultiFoi() throws Exception
    {
        deployService(buildSensorProvider2());
        
        String[] records = sendGetResult(URI_OFFERING2, URI_PROP1_FIELD2, TIMERANGE_NOW);
        checkGetResultResponse(records, 3, 2);
    }
    
    
    @Test
    public void testGetResultNowDisabledSensor() throws Exception
    {
        SensorDataProviderConfig provider1 = buildSensorProvider1(true, false);
        provider1.liveDataTimeout = 0;
        deployService(provider1);
        
        InputStream is = new URL(HTTP_ENDPOINT + 
                "?service=SOS&version=2.0&request=GetResult"
                + "&offering=" + URI_OFFERING1
                + "&observedProperty=" + URI_PROP1
                + "&temporalfilter=time," + TIMERANGE_NOW).openStream();
                        
        checkServiceException(is, "phenomenonTime");
    }
    
    
    @Test
    public void testGetResultRealTimeAllObservables() throws Exception
    {
        deployService(buildSensorProvider1());      
        
        String[] records = sendGetResult(URI_OFFERING1, URI_PROP1, TIMERANGE_FUTURE);
        checkGetResultResponse(records, NUM_GEN_SAMPLES, 4);
    }
    
    
    @Test
    public void testGetResultRealTimeOneObservable() throws Exception
    {
        deployService(buildSensorProvider1());
                
        String[] records = sendGetResult(URI_OFFERING1, URI_PROP1_FIELD1, TIMERANGE_FUTURE);
        checkGetResultResponse(records, NUM_GEN_SAMPLES, 2);
    }
    
    
    @Test
    public void testGetResultRealTimeTwoObservables() throws Exception
    {
        deployService(buildSensorProvider1());
        
        String[] records = sendGetResult(URI_OFFERING1, URI_PROP1_FIELD1 + "," + URI_PROP1_FIELD2, TIMERANGE_FUTURE);
        checkGetResultResponse(records, NUM_GEN_SAMPLES, 3);
    }
>>>>>>> cf1cdd57
    
    
    @Test
    public void testGetResultRealTimeTwoOfferings() throws Exception
    {
        deployService(buildSensorProvider1(), buildSensorProvider2());
<<<<<<< HEAD
        
        String[] records = sendGetResult(URI_OFFERING1, URI_PROP1, TIMERANGE_FUTURE);
        checkGetResultResponse(records, NUM_GEN_SAMPLES, 4);
        
        records = sendGetResult(URI_OFFERING2, URI_PROP1, TIMERANGE_FUTURE);
        checkGetResultResponse(records, NUM_GEN_SAMPLES, 4);
    }
    
    
    @Test
    public void testGetResultBeforeDataIsAvailable() throws Exception
    {
        deployService(buildSensorProvider1(false));
        FakeSensor sensor1 = getSensorModule(0);
        sensor1.setStartedState();
        
        Future<String[]> future = sendGetResultAsync(URI_OFFERING1, URI_PROP1_FIELD1, TIMERANGE_FUTURE, false);
        
        // actually start sending data after only 1s
        Thread.sleep(1000);
        sensor1.start();

        try
        {
            String[] records = future.get(5, TimeUnit.SECONDS);
            checkGetResultResponse(records, NUM_GEN_SAMPLES, 2);
        }
        catch (Exception e)
        {
            assertTrue("No data received before timeout", false);
        }        
=======
        
        //String[] records = sendGetResult(URI_OFFERING1, URI_PROP1, TIMERANGE_FUTURE);
        //checkGetResultResponse(records, NUM_GEN_SAMPLES, 4);
        
        String[] records = sendGetResult(URI_OFFERING2, URI_PROP1, TIMERANGE_FUTURE);
        checkGetResultResponse(records, NUM_GEN_SAMPLES*FakeSensorNetWithFoi.MAX_FOIS, 4);
    }
    
    
    @Test
    public void testGetResultBeforeDataIsAvailable() throws Exception
    {
        deployService(buildSensorProvider1(true, false));
        FakeSensor sensor1 = (FakeSensor)getSensorModule(0);
        
        Future<String[]> future = sendGetResultAsync(URI_OFFERING1, URI_PROP1_FIELD1, TIMERANGE_FUTURE, false);
        
        // actually start sending data after only 1s
        Thread.sleep(1000);
        sensor1.startSendingData(true);

        try
        {
            String[] records = future.get(5, TimeUnit.SECONDS);
            checkGetResultResponse(records, NUM_GEN_SAMPLES, 2);
        }
        catch (Exception e)
        {
            assertTrue("No data received before timeout", false);
        }        
>>>>>>> cf1cdd57
    }
    
    
    @Test
    public void testGetResultWrongOffering() throws Exception
    {
        deployService(buildSensorProvider1(), buildSensorProvider2());
        
        InputStream is = new URL(HTTP_ENDPOINT + 
                "?service=SOS&version=2.0&request=GetResult"
                + "&offering=urn:mysos:wrong"
                + "&observedProperty=urn:blabla:temperature").openStream();
        
        checkServiceException(is, "offering");
<<<<<<< HEAD
    }
    
    
    @Test
    public void testGetResultWrongObservable() throws Exception
    {
        deployService(buildSensorProvider1(), buildSensorProvider2());
        
        InputStream is = new URL(HTTP_ENDPOINT + 
                "?service=SOS&version=2.0&request=GetResult"
                + "&offering=" + URI_OFFERING1
                + "&observedProperty=urn:blabla:wrong").openStream();
                        
        checkServiceException(is, "observedProperty");
    }
    
    
    @Test
    public void testGetResultWebSocketAllObservables() throws Exception
    {
        deployService(buildSensorProvider1());
        
        String[] records = sendGetResult(URI_OFFERING1, URI_PROP1, TIMERANGE_FUTURE, true);
        checkGetResultResponse(records, NUM_GEN_SAMPLES, 4);
    }
    
    
    @Test
    public void testGetResultWebSocketOneObservable() throws Exception
    {
        deployService(buildSensorProvider1());
                
        String[] records = sendGetResult(URI_OFFERING1, URI_PROP1_FIELD1, TIMERANGE_FUTURE, true);
        checkGetResultResponse(records, NUM_GEN_SAMPLES, 2);
    }
    
    
    @Test
    public void testGetResultWebSocketTwoObservables() throws Exception
    {
        deployService(buildSensorProvider1());
                
        String[] records = sendGetResult(URI_OFFERING1, URI_PROP1_FIELD1 + "," + URI_PROP1_FIELD2, TIMERANGE_FUTURE, true);
        checkGetResultResponse(records, NUM_GEN_SAMPLES, 3);
    }
    
    
    @Test
    public void testGetResultWebSocketBeforeDataIsAvailable() throws Exception
    {
        deployService(buildSensorProvider1(false));
        FakeSensor sensor1 = getSensorModule(0);
        sensor1.setStartedState();
        
        Future<String[]> future = sendGetResultAsync(URI_OFFERING1, URI_PROP1_FIELD1, TIMERANGE_FUTURE, true);
        
        // actually start sending data after only 1s
        Thread.sleep(1000);
        sensor1.start();

        try
        {
            String[] records = future.get(5, TimeUnit.SECONDS);
            checkGetResultResponse(records, NUM_GEN_SAMPLES, 2);
        }
        catch (Exception e)
        {
            assertTrue("No data received before timeout", false);
        }        
    }
=======
    }
    
    
    @Test
    public void testGetResultWrongObservable() throws Exception
    {
        deployService(buildSensorProvider1(), buildSensorProvider2());
        
        InputStream is = new URL(HTTP_ENDPOINT + 
                "?service=SOS&version=2.0&request=GetResult"
                + "&offering=" + URI_OFFERING1
                + "&observedProperty=urn:blabla:wrong").openStream();
                        
        checkServiceException(is, "observedProperty");
    }
    
    
    @Test
    public void testGetResultWebSocketAllObservables() throws Exception
    {
        deployService(buildSensorProvider1());
        
        String[] records = sendGetResult(URI_OFFERING1, URI_PROP1, TIMERANGE_FUTURE, true);
        checkGetResultResponse(records, NUM_GEN_SAMPLES, 4);
    }
    
    
    @Test
    public void testGetResultWebSocketOneObservable() throws Exception
    {
        deployService(buildSensorProvider1());
                
        String[] records = sendGetResult(URI_OFFERING1, URI_PROP1_FIELD1, TIMERANGE_FUTURE, true);
        checkGetResultResponse(records, NUM_GEN_SAMPLES, 2);
    }
    
    
    @Test
    public void testGetResultWebSocketTwoObservables() throws Exception
    {
        deployService(buildSensorProvider1());
                
        String[] records = sendGetResult(URI_OFFERING1, URI_PROP1_FIELD1 + "," + URI_PROP1_FIELD2, TIMERANGE_FUTURE, true);
        checkGetResultResponse(records, NUM_GEN_SAMPLES, 3);
    }
    
    
    @Test
    public void testGetResultWebSocketBeforeDataIsAvailable() throws Exception
    {
        deployService(buildSensorProvider1(true, false));
        FakeSensor sensor1 = (FakeSensor)getSensorModule(0);
                
        Future<String[]> future = sendGetResultAsync(URI_OFFERING1, URI_PROP1_FIELD1, TIMERANGE_FUTURE, true);
        
        // actually start sending data after only 0.5s
        Thread.sleep(500);
        sensor1.startSendingData(true);

        try
        {
            String[] records = future.get(5, TimeUnit.SECONDS);
            checkGetResultResponse(records, NUM_GEN_SAMPLES, 2);
        }
        catch (Exception e)
        {
            assertTrue("No data received before timeout", false);
        }        
    }
>>>>>>> cf1cdd57
    
    
    @Test
    public void testGetObsOneOfferingStartNow() throws Exception
    {
        deployService(buildSensorProvider1());
        DOMHelper dom = sendRequest(generateGetObsStartNow(URI_OFFERING1, URI_PROP1), false);
        
        assertEquals("Wrong number of observations returned", NUM_GEN_SAMPLES, dom.getElements("*/OM_Observation").getLength());
<<<<<<< HEAD
    }
    
    
    private FakeSensor getSensorModule(int index)
    {
        Collection<ISensorModule<?>> sensors = SensorHub.getInstance().getSensorManager().getLoadedModules();
        return (FakeSensor)sensors.toArray(new ISensorModule[0])[index];
    }
    
    
    @Test
    public void testGetObsOneOfferingEndNow() throws Exception
    {
        deployService(buildSensorProvider1WithStorage());
        
        // wait until data has been produced and archived
        FakeSensor sensor = getSensorModule(0);
        while (sensor.getAllOutputs().get(NAME_OUTPUT1).isEnabled())
            Thread.sleep(((long)SAMPLING_PERIOD*500));
        
        DOMHelper dom = sendRequest(generateGetObsEndNow(URI_OFFERING1, URI_PROP1), false);        
        assertEquals("Wrong number of observations returned", NUM_GEN_SAMPLES, dom.getElements("*/OM_Observation").getLength());
    }
    
    
    @Test
    public void testGetObsOneOfferingWithTimeRange() throws Exception
    {
        deployService(buildSensorProvider1WithStorage());
        
        // wait until data has been produced and archived
        FakeSensor sensor = getSensorModule(0);;
        while (sensor.getAllOutputs().get(NAME_OUTPUT1).isEnabled())
            Thread.sleep(((long)SAMPLING_PERIOD*500));
                
        // first get capabilities to know available time range
        SOSServiceCapabilities caps = (SOSServiceCapabilities)new OWSUtils().getCapabilities(HTTP_ENDPOINT, "SOS", "2.0");
        TimeExtent timePeriod = ((SOSOfferingCapabilities)caps.getLayer(URI_OFFERING1)).getPhenomenonTime();
        System.out.println("Available time period is " + timePeriod.getIsoString(0));
        
        // then get obs
        double stopTime = System.currentTimeMillis() / 1000.0;
        DOMHelper dom = sendRequest(generateGetObsTimeRange(URI_OFFERING1, URI_PROP1, timePeriod.getStartTime(), stopTime), false);
        assertEquals("Wrong number of observations returned", NUM_GEN_SAMPLES, dom.getElements("*/OM_Observation").getLength());
    }
    
    
    @Test
    public void testGetObsTwoOfferingsWithPost() throws Exception
    {
        deployService(buildSensorProvider1(), buildSensorProvider2());
        DOMHelper dom = sendRequest(generateGetObsStartNow(URI_OFFERING1, URI_PROP1), true);
        
        assertEquals("Wrong number of observations returned", NUM_GEN_SAMPLES, dom.getElements("*/OM_Observation").getLength());
    }
    
    
    @Test
    public void testGetObsTwoOfferingsByFoi() throws Exception
    {
        obsFoiMap.put(1, 1);
        obsFoiMap.put(3, 2);
        obsFoiMap.put(4, 3);
        
        deployService(buildSensorProvider1(), buildSensorProvider2WithObsStorage());
        
        // wait until data has been produced and archived
        FakeSensor sensor = getSensorModule(1);
        while (sensor.getAllOutputs().get(NAME_OUTPUT2).isEnabled())
            Thread.sleep(((long)SAMPLING_PERIOD*500));
        DOMHelper dom;
        
        dom = sendRequest(generateGetObsByFoi(URI_OFFERING2, URI_PROP2, 1), true);        
        assertEquals("Wrong number of observations returned", 2, dom.getElements("*/OM_Observation").getLength());
        
        dom = sendRequest(generateGetObsByFoi(URI_OFFERING2, URI_PROP2, 2), true);        
        assertEquals("Wrong number of observations returned", 1, dom.getElements("*/OM_Observation").getLength());
        
        dom = sendRequest(generateGetObsByFoi(URI_OFFERING2, URI_PROP2, 3), true);        
        assertEquals("Wrong number of observations returned", 2, dom.getElements("*/OM_Observation").getLength());
        
        dom = sendRequest(generateGetObsByFoi(URI_OFFERING2, URI_PROP2, 1, 2), true);        
        assertEquals("Wrong number of observations returned", 3, dom.getElements("*/OM_Observation").getLength());
        
        dom = sendRequest(generateGetObsByFoi(URI_OFFERING2, URI_PROP2, 1, 2, 3), true);        
        assertEquals("Wrong number of observations returned", NUM_GEN_SAMPLES, dom.getElements("*/OM_Observation").getLength());
    }
    
    
    @Test
    public void testGetObsByBbox() throws Exception
    {
        obsFoiMap.put(1, 1);
        obsFoiMap.put(3, 2);
        obsFoiMap.put(4, 3);
        
        deployService(buildSensorProvider2WithObsStorage());
        
        // wait until data has been produced and archived
        FakeSensor sensor = getSensorModule(0);
        while (sensor.getAllOutputs().get(NAME_OUTPUT2).isEnabled())
            Thread.sleep(((long)SAMPLING_PERIOD*500));
        DOMHelper dom;
        
        dom = sendRequest(generateGetObsByBbox(URI_OFFERING2, URI_PROP2, new Bbox(0,0,0,0)), true);        
        assertEquals("Wrong number of observations returned", 0, dom.getElements("*/OM_Observation").getLength());
        
        dom = sendRequest(generateGetObsByBbox(URI_OFFERING2, URI_PROP2, new Bbox(0,0,1.5,1.5)), true);        
        assertEquals("Wrong number of observations returned", 2, dom.getElements("*/OM_Observation").getLength());
        
        dom = sendRequest(generateGetObsByBbox(URI_OFFERING2, URI_PROP2, new Bbox(1.5,1.5,2.0,2.0)), true);
        assertEquals("Wrong number of observations returned", 1, dom.getElements("*/OM_Observation").getLength());
    }
    
    
    @Test(expected = OGCException.class)
    public void testGetObsWrongFormat() throws Exception
    {
        deployService(buildSensorProvider1());
        
        InputStream is = new URL(HTTP_ENDPOINT + "?service=SOS&version=2.0&request=GetObservation&offering=urn:mysos:sensor1&observedProperty=urn:blabla:temperature&responseFormat=badformat").openStream();
        ByteArrayOutputStream os = new ByteArrayOutputStream();
        IOUtils.copy(is, os);
        
        // read back and print
        ByteArrayInputStream bis = new ByteArrayInputStream(os.toByteArray());
        IOUtils.copy(bis, System.out);
        bis.reset();
        
        // parse and generate exception
        OGCExceptionReader.parseException(bis);
    }
    
    
    protected DescribeSensorRequest generateDescribeSensor(String procId)
    {
        DescribeSensorRequest ds = new DescribeSensorRequest();
        ds.setGetServer(HTTP_ENDPOINT);
        ds.setVersion("2.0");
        ds.setProcedureID(procId);
        return ds;
    }
    
    
    protected GetObservationRequest generateGetObs(String offeringId, String obsProp)
    {
        GetObservationRequest getObs = new GetObservationRequest();
        getObs.setGetServer(HTTP_ENDPOINT);
        getObs.setVersion("2.0");
        getObs.setOffering(offeringId);
        getObs.getObservables().add(obsProp);
        return getObs;
    }
    
    
    protected GetObservationRequest generateGetObsStartNow(String offeringId, String obsProp)
    {
        GetObservationRequest getObs = generateGetObs(offeringId, obsProp);
        double futureTime = System.currentTimeMillis()/1000.0 + 3600.;
        getObs.setTime(TimeExtent.getPeriodStartingNow(futureTime));
        return getObs;
    }
    
    
    protected GetObservationRequest generateGetObsEndNow(String offeringId, String obsProp)
    {
        GetObservationRequest getObs = generateGetObs(offeringId, obsProp);
        double pastTime = System.currentTimeMillis()/1000.0 - 3600.;
        getObs.setTime(TimeExtent.getPeriodEndingNow(pastTime));        
        return getObs;
    }
    
    
    protected GetObservationRequest generateGetObsTimeRange(String offeringId, String obsProp, double beginTime, double endTime)
    {
        GetObservationRequest getObs = generateGetObs(offeringId, obsProp);
        getObs.setTime(new TimeExtent(beginTime, endTime));
        return getObs;
    }
    
    
    protected GetObservationRequest generateGetObsByFoi(String offeringId, String obsProp, int... foiNums)
    {
        GetObservationRequest getObs = generateGetObs(offeringId, obsProp);
        for (int foiNum: foiNums)
            getObs.getFoiIDs().add(FakeSensorNetWithFoi.FOI_UID_PREFIX + foiNum);
        return getObs;
    }
    
    
    protected GetObservationRequest generateGetObsByBbox(String offeringId, String obsProp, Bbox bbox)
    {
        GetObservationRequest getObs = generateGetObs(offeringId, obsProp);
        getObs.setBbox(bbox);
        return getObs;
    }
    
    
    // TODO test getresult replay
    
    
    @Test
    public void testGetFoisByID() throws Exception
    {
        obsFoiMap.put(1, 1);
        obsFoiMap.put(3, 2);
        obsFoiMap.put(4, 3);
        
        deployService(buildSensorProvider1(), buildSensorProvider2WithObsStorage());
        
        // wait until data has been produced and archived
        FakeSensor sensor = getSensorModule(1);
        while (sensor.getAllOutputs().get(NAME_OUTPUT2).isEnabled())
            Thread.sleep(((long)SAMPLING_PERIOD*500));        
        
        testGetFoisByID(1);
        testGetFoisByID(2);
        testGetFoisByID(3);
        testGetFoisByID(1, 2);
        testGetFoisByID(1, 3);
        testGetFoisByID(3, 2);
        testGetFoisByID(1, 2, 3);
        testGetFoisByID(2, 3, 1);
    }
    
    
    @Test
    public void testGetFoisByIDSoap() throws Exception
    {
        deployService(buildSensorProvider2WithObsStorage());
                
        GetFeatureOfInterestRequest req = new GetFeatureOfInterestRequest();
        req.setGetServer(HTTP_ENDPOINT);
        req.setVersion("2.0");
        req.setSoapVersion(OWSUtils.SOAP12_URI);
        req.getFoiIDs().add(FakeSensorNetWithFoi.FOI_UID_PREFIX+1);
        DOMHelper dom = sendSoapRequest(req);
        
        assertEquals(OWSUtils.SOAP12_URI, dom.getBaseElement().getNamespaceURI());
        assertEquals("Wrong number of features returned", 1, dom.getElements("*/*").getLength());
    }
    
    
    protected void testGetFoisByID(int... foiNums) throws Exception
    {
        GetFeatureOfInterestRequest req = new GetFeatureOfInterestRequest();
        req.setGetServer(HTTP_ENDPOINT);
        req.setVersion("2.0");
        for (int foiNum: foiNums)
            req.getFoiIDs().add(FakeSensorNetWithFoi.FOI_UID_PREFIX + foiNum);
        
        DOMHelper dom = sendRequest(req, false); 
        assertEquals("Wrong number of features returned", foiNums.length, dom.getElements("*/*").getLength());
        
        NodeList nodes = dom.getElements("*/*");
        for (int i=0; i<nodes.getLength(); i++)
        {
            String fid = dom.getAttributeValue((Element)nodes.item(i), "id");
            assertEquals("F" + foiNums[i], fid);
        }
    }
    
    
    @Test
    public void testGetFoisByBbox() throws Exception
    {
        obsFoiMap.put(2, 1);
        obsFoiMap.put(4, 2);
        obsFoiMap.put(5, 3);
        
        deployService(buildSensorProvider1(), buildSensorProvider2WithObsStorage());
        
        // wait until data has been produced and archived
        FakeSensor sensor = getSensorModule(1);
        while (sensor.getAllOutputs().get(NAME_OUTPUT2).isEnabled())
            Thread.sleep(((long)SAMPLING_PERIOD*500));
        
        testGetFoisByBbox(new Bbox(0.5, 0.5, 0.0, 1.5, 1.5, 0.0), 1);
        testGetFoisByBbox(new Bbox(1.5, 1.5, 0.0, 2.5, 2.5, 0.0), 2);
        testGetFoisByBbox(new Bbox(0.5, 0.5, 0.0, 2.5, 2.5, 0.0), 1, 2);
        testGetFoisByBbox(new Bbox(0.5, 0.5, 0.0, 3.5, 3.5, 0.0), 1, 2, 3);
    }
    
    
    protected void testGetFoisByBbox(Bbox bbox, int... foiNums) throws Exception
    {
        GetFeatureOfInterestRequest req = new GetFeatureOfInterestRequest();
        req.setGetServer(HTTP_ENDPOINT);
        req.setVersion("2.0");
        req.setBbox(bbox);
        
        DOMHelper dom = sendRequest(req, false); 
        assertEquals("Wrong number of features returned", foiNums.length, dom.getElements("*/*").getLength());
        
        NodeList nodes = dom.getElements("*/*");
        for (int i=0; i<nodes.getLength(); i++)
        {
            String fid = dom.getAttributeValue((Element)nodes.item(i), "id");
            assertEquals("F" + foiNums[i], fid);
        }
    }
    
    
    @Test
    public void testGetFoisByProcedure() throws Exception
    {
        obsFoiMap.put(2, 1);
        obsFoiMap.put(4, 2);
        obsFoiMap.put(5, 3);
        
        deployService(buildSensorProvider1(), buildSensorProvider2WithObsStorage());
        
        // wait until data has been produced and archived
        FakeSensor sensor = getSensorModule(1);
        while (sensor.getAllOutputs().get(NAME_OUTPUT2).isEnabled())
            Thread.sleep(((long)SAMPLING_PERIOD*500));
        
        testGetFoisByProcedure(Arrays.asList(UID_SENSOR2), 1, 2, 3);
        testGetFoisByProcedure(Arrays.asList(UID_SENSOR1), 1, 2, 3);
        testGetFoisByProcedure(Arrays.asList(UID_SENSOR1, UID_SENSOR2), 1, 2, 3);
    }
    
    
    protected void testGetFoisByProcedure(List<String> procIDs, int... foiNums) throws Exception
    {
        GetFeatureOfInterestRequest req = new GetFeatureOfInterestRequest();
        req.setGetServer(HTTP_ENDPOINT);
        req.setVersion("2.0");
        req.getProcedures().addAll(procIDs);
        
        DOMHelper dom = sendRequest(req, false); 
        assertEquals("Wrong number of features returned", foiNums.length, dom.getElements("*/*").getLength());
        
        NodeList nodes = dom.getElements("*/*");
        for (int i=0; i<nodes.getLength(); i++)
        {
            String fid = dom.getAttributeValue((Element)nodes.item(i), "id");
            assertEquals("F" + foiNums[i], fid);
        }
    }
    
    
    @Test
    public void testGetFoisByObservables() throws Exception
    {
        obsFoiMap.put(2, 1);
        obsFoiMap.put(4, 2);
        obsFoiMap.put(5, 3);
        
        deployService(buildSensorProvider1(), buildSensorProvider2WithObsStorage());
        
        // wait until data has been produced and archived
        FakeSensor sensor = getSensorModule(1);
        while (sensor.getAllOutputs().get(NAME_OUTPUT2).isEnabled())
            Thread.sleep(((long)SAMPLING_PERIOD*500));
        
        testGetFoisByObservables(Arrays.asList("urn:blabla:image"), 1, 2, 3);
        testGetFoisByObservables(Arrays.asList("urn:blabla:RedChannel"), 1, 2, 3);
        testGetFoisByObservables(Arrays.asList("urn:blabla:GreenChannel"), 1, 2, 3);
        testGetFoisByObservables(Arrays.asList("urn:blabla:BlueChannel"), 1, 2, 3);
        testGetFoisByObservables(Arrays.asList("urn:blabla:weatherData"), 1, 2, 3);
    }
    
    
    protected void testGetFoisByObservables(List<String> obsIDs, int... foiNums) throws Exception
    {
        GetFeatureOfInterestRequest req = new GetFeatureOfInterestRequest();
        req.setGetServer(HTTP_ENDPOINT);
        req.setVersion("2.0");
        req.getObservables().addAll(obsIDs);
        
        DOMHelper dom = sendRequest(req, false); 
        assertEquals("Wrong number of features returned", foiNums.length, dom.getElements("*/*").getLength());
        
        NodeList nodes = dom.getElements("*/*");
        for (int i=0; i<nodes.getLength(); i++)
        {
            String fid = dom.getAttributeValue((Element)nodes.item(i), "id");
            assertEquals("F" + foiNums[i], fid);
        }
=======
    }
    
    
    @SuppressWarnings("rawtypes")
    private FakeSensor getSensorModule(int index)
    {
        Collection<ISensorModule> sensors = moduleRegistry.getLoadedModules(ISensorModule.class);
        return sensors.toArray(new FakeSensor[0])[index];
    }
    
    
    @Test
    public void testGetObsOneOfferingEndNow() throws Exception
    {
        deployService(buildSensorProvider1WithStorage());
        
        // wait until data has been produced and archived
        FakeSensor sensor = getSensorModule(0);
        while (sensor.hasMoreData())
            Thread.sleep(((long)SAMPLING_PERIOD*500));
        
        DOMHelper dom = sendRequest(generateGetObsEndNow(URI_OFFERING1, URI_PROP1), false);        
        assertEquals("Wrong number of observations returned", NUM_GEN_SAMPLES, dom.getElements("*/OM_Observation").getLength());
    }
    
    
    @Test
    public void testGetObsOneOfferingWithTimeRange() throws Exception
    {
        deployService(buildSensorProvider1WithStorage());
        
        // wait until data has been produced and archived
        FakeSensor sensor = getSensorModule(0);
        while (sensor.hasMoreData())
            Thread.sleep(((long)SAMPLING_PERIOD*500));
                
        // first get capabilities to know available time range
        SOSServiceCapabilities caps = (SOSServiceCapabilities)new OWSUtils().getCapabilities(HTTP_ENDPOINT, "SOS", "2.0");
        TimeExtent timePeriod = ((SOSOfferingCapabilities)caps.getLayer(URI_OFFERING1)).getPhenomenonTime();
        System.out.println("Available time period is " + timePeriod.getIsoString(0));
        
        // then get obs
        double stopTime = System.currentTimeMillis() / 1000.0;
        DOMHelper dom = sendRequest(generateGetObsTimeRange(URI_OFFERING1, URI_PROP1, timePeriod.getStartTime(), stopTime), false);
        assertEquals("Wrong number of observations returned", NUM_GEN_SAMPLES, dom.getElements("*/OM_Observation").getLength());
    }
    
    
    @Test
    public void testGetObsTwoOfferingsWithPost() throws Exception
    {
        deployService(buildSensorProvider1(), buildSensorProvider2());
        DOMHelper dom = sendRequest(generateGetObsStartNow(URI_OFFERING1, URI_PROP1), true);
        
        assertEquals("Wrong number of observations returned", NUM_GEN_SAMPLES, dom.getElements("*/OM_Observation").getLength());
    }
    
    
    @Test
    public void testGetObsTwoOfferingsByFoi() throws Exception
    {
        obsFoiMap.put(1, 1);
        obsFoiMap.put(3, 2);
        obsFoiMap.put(4, 3);
        
        deployService(buildSensorProvider1(), buildSensorProvider2WithObsStorage());
        
        // wait until data has been produced and archived
        FakeSensor sensor = getSensorModule(1);
        while (sensor.hasMoreData())
            Thread.sleep(((long)SAMPLING_PERIOD*500));
        DOMHelper dom;
        
        dom = sendRequest(generateGetObsByFoi(URI_OFFERING2, URI_PROP2, 1), true);        
        assertEquals("Wrong number of observations returned", 2, dom.getElements("*/OM_Observation").getLength());
        
        dom = sendRequest(generateGetObsByFoi(URI_OFFERING2, URI_PROP2, 2), true);        
        assertEquals("Wrong number of observations returned", 1, dom.getElements("*/OM_Observation").getLength());
        
        dom = sendRequest(generateGetObsByFoi(URI_OFFERING2, URI_PROP2, 3), true);        
        assertEquals("Wrong number of observations returned", 2, dom.getElements("*/OM_Observation").getLength());
        
        dom = sendRequest(generateGetObsByFoi(URI_OFFERING2, URI_PROP2, 1, 2), true);        
        assertEquals("Wrong number of observations returned", 3, dom.getElements("*/OM_Observation").getLength());
        
        dom = sendRequest(generateGetObsByFoi(URI_OFFERING2, URI_PROP2, 1, 2, 3), true);        
        assertEquals("Wrong number of observations returned", NUM_GEN_SAMPLES, dom.getElements("*/OM_Observation").getLength());
    }
    
    
    @Test(expected = OGCException.class)
    public void testGetObsWrongFormat() throws Exception
    {
        deployService(buildSensorProvider1());
        
        InputStream is = new URL(HTTP_ENDPOINT + "?service=SOS&version=2.0&request=GetObservation&offering=urn:mysos:sensor1&observedProperty=urn:blabla:temperature&responseFormat=badformat").openStream();
        ByteArrayOutputStream os = new ByteArrayOutputStream();
        IOUtils.copy(is, os);
        
        // read back and print
        ByteArrayInputStream bis = new ByteArrayInputStream(os.toByteArray());
        IOUtils.copy(bis, System.out);
        bis.reset();
        
        // parse and generate exception
        OGCExceptionReader.parseException(bis);
    }
    
    
    protected DescribeSensorRequest generateDescribeSensor(String procId)
    {
        DescribeSensorRequest ds = new DescribeSensorRequest();
        ds.setGetServer(HTTP_ENDPOINT);
        ds.setVersion("2.0");
        ds.setProcedureID(procId);
        return ds;
    }
    
    
    protected GetObservationRequest generateGetObs(String offeringId, String obsProp)
    {
        GetObservationRequest getObs = new GetObservationRequest();
        getObs.setGetServer(HTTP_ENDPOINT);
        getObs.setVersion("2.0");
        getObs.setOffering(offeringId);
        getObs.getObservables().add(obsProp);
        return getObs;
    }
    
    
    protected GetObservationRequest generateGetObsStartNow(String offeringId, String obsProp)
    {
        GetObservationRequest getObs = generateGetObs(offeringId, obsProp);
        double futureTime = System.currentTimeMillis()/1000.0 + 3600.;
        getObs.setTime(TimeExtent.getPeriodStartingNow(futureTime));
        return getObs;
    }
    
    
    protected GetObservationRequest generateGetObsEndNow(String offeringId, String obsProp)
    {
        GetObservationRequest getObs = generateGetObs(offeringId, obsProp);
        double pastTime = System.currentTimeMillis()/1000.0 - 3600.;
        getObs.setTime(TimeExtent.getPeriodEndingNow(pastTime));        
        return getObs;
    }
    
    
    protected GetObservationRequest generateGetObsTimeRange(String offeringId, String obsProp, double beginTime, double endTime)
    {
        GetObservationRequest getObs = generateGetObs(offeringId, obsProp);
        getObs.setTime(new TimeExtent(beginTime, endTime));
        return getObs;
    }
    
    
    protected GetObservationRequest generateGetObsByFoi(String offeringId, String obsProp, int... foiNums)
    {
        GetObservationRequest getObs = generateGetObs(offeringId, obsProp);
        for (int foiNum: foiNums)
            getObs.getFoiIDs().add(FakeSensorNetWithFoi.FOI_UID_PREFIX + foiNum);
        return getObs;
    }
    
    
    // TODO test getresult replay
    
    
    @Test
    public void testGetFoisByID() throws Exception
    {
        obsFoiMap.put(1, 1);
        obsFoiMap.put(3, 2);
        obsFoiMap.put(4, 3);
        
        SensorDataProviderConfig sensor1 = buildSensorProvider1();
        SensorDataProviderConfig sensor2 = buildSensorProvider2WithObsStorage();
        deployService(sensor1, sensor2);
        
        // wait until data has been produced and archived
        startSendingAndWaitForAllRecords(sensor2.sensorID);      
        
        testGetFoisByID(1);
        testGetFoisByID(2);
        testGetFoisByID(3);
        testGetFoisByID(1, 2);
        testGetFoisByID(1, 3);
        testGetFoisByID(3, 2);
        testGetFoisByID(1, 2, 3);
        testGetFoisByID(2, 3, 1);
    }
    
    
    @Test
    public void testGetFoisByIDSoap() throws Exception
    {
        deployService(buildSensorProvider2WithObsStorage());
                
        GetFeatureOfInterestRequest req = new GetFeatureOfInterestRequest();
        req.setGetServer(HTTP_ENDPOINT);
        req.setVersion("2.0");
        req.setSoapVersion(OWSUtils.SOAP12_URI);
        req.getFoiIDs().add(FakeSensorNetWithFoi.FOI_UID_PREFIX+1);
        DOMHelper dom = sendSoapRequest(req);
        
        assertEquals(OWSUtils.SOAP12_URI, dom.getBaseElement().getNamespaceURI());
        assertEquals("Wrong number of features returned", 1, dom.getElements("*/*").getLength());
    }
    
    
    protected void testGetFoisByID(int... foiNums) throws Exception
    {
        GetFeatureOfInterestRequest req = new GetFeatureOfInterestRequest();
        req.setGetServer(HTTP_ENDPOINT);
        req.setVersion("2.0");
        for (int foiNum: foiNums)
            req.getFoiIDs().add(FakeSensorNetWithFoi.FOI_UID_PREFIX + foiNum);
        
        DOMHelper dom = sendRequest(req, false); 
        assertEquals("Wrong number of features returned", foiNums.length, dom.getElements("*/*").getLength());
        
        NodeList nodes = dom.getElements("*/*");
        for (int i=0; i<nodes.getLength(); i++)
        {
            String fid = dom.getAttributeValue((Element)nodes.item(i), "id");
            assertEquals("F" + foiNums[i], fid);
        }
    }
    
    
    @Test
    public void testGetFoisByBbox() throws Exception
    {
        obsFoiMap.put(2, 1);
        obsFoiMap.put(4, 2);
        obsFoiMap.put(5, 3);
        
        SensorDataProviderConfig sensor1 = buildSensorProvider1();
        SensorDataProviderConfig sensor2 = buildSensorProvider2WithObsStorage();
        deployService(sensor1, sensor2);
        
        // wait until data has been produced and archived
        startSendingAndWaitForAllRecords(sensor2.sensorID);
        
        testGetFoisByBbox(new Bbox(0.5, 0.5, 0.0, 1.5, 1.5, 0.0), 1);
        testGetFoisByBbox(new Bbox(1.5, 1.5, 0.0, 2.5, 2.5, 0.0), 2);
        testGetFoisByBbox(new Bbox(0.5, 0.5, 0.0, 2.5, 2.5, 0.0), 1, 2);
        testGetFoisByBbox(new Bbox(0.5, 0.5, 0.0, 3.5, 3.5, 0.0), 1, 2, 3);
    }
    
    
    protected void testGetFoisByBbox(Bbox bbox, int... foiNums) throws Exception
    {
        GetFeatureOfInterestRequest req = new GetFeatureOfInterestRequest();
        req.setGetServer(HTTP_ENDPOINT);
        req.setVersion("2.0");
        req.setBbox(bbox);
        
        DOMHelper dom = sendRequest(req, false); 
        assertEquals("Wrong number of features returned", foiNums.length, dom.getElements("*/*").getLength());
        
        NodeList nodes = dom.getElements("*/*");
        for (int i=0; i<nodes.getLength(); i++)
        {
            String fid = dom.getAttributeValue((Element)nodes.item(i), "id");
            assertEquals("F" + foiNums[i], fid);
        }
    }
    
    
    @Test
    public void testGetFoisByProcedure() throws Exception
    {
        obsFoiMap.put(2, 1);
        obsFoiMap.put(4, 2);
        obsFoiMap.put(5, 3);
        
        SensorDataProviderConfig sensor1 = buildSensorProvider1();
        SensorDataProviderConfig sensor2 = buildSensorProvider2WithObsStorage();
        deployService(sensor1, sensor2);
        
        // wait until data has been produced and archived
        startSendingAndWaitForAllRecords(sensor2.sensorID);
        
        testGetFoisByProcedure(Arrays.asList(UID_SENSOR1), new int[0]);
        testGetFoisByProcedure(Arrays.asList(UID_SENSOR2), 1, 2, 3);
        testGetFoisByProcedure(Arrays.asList(UID_SENSOR1, UID_SENSOR2), 1, 2, 3);
    }
    
    
    protected void testGetFoisByProcedure(List<String> procIDs, int... foiNums) throws Exception
    {
        GetFeatureOfInterestRequest req = new GetFeatureOfInterestRequest();
        req.setGetServer(HTTP_ENDPOINT);
        req.setVersion("2.0");
        req.getProcedures().addAll(procIDs);
        
        DOMHelper dom = sendRequest(req, false); 
        assertEquals("Wrong number of features returned", foiNums.length, dom.getElements("*/*").getLength());
        
        NodeList nodes = dom.getElements("*/*");
        for (int i=0; i<nodes.getLength(); i++)
        {
            String fid = dom.getAttributeValue((Element)nodes.item(i), "id");
            assertEquals("F" + foiNums[i], fid);
        }
    }
    
    
    @Test
    public void testGetFoisByObservables() throws Exception
    {
        obsFoiMap.put(2, 1);
        obsFoiMap.put(4, 2);
        obsFoiMap.put(5, 3);
        
        SensorDataProviderConfig sensor1 = buildSensorProvider1();
        SensorDataProviderConfig sensor2 = buildSensorProvider2WithObsStorage();
        deployService(sensor1, sensor2);
        
        // wait until data has been produced and archived
        startSendingAndWaitForAllRecords(sensor2.sensorID);
        
        testGetFoisByObservables(Arrays.asList("urn:blabla:image"), 1, 2, 3);
        testGetFoisByObservables(Arrays.asList("urn:blabla:RedChannel"), 1, 2, 3);
        testGetFoisByObservables(Arrays.asList("urn:blabla:GreenChannel"), 1, 2, 3);
        testGetFoisByObservables(Arrays.asList("urn:blabla:BlueChannel"), 1, 2, 3);
        testGetFoisByObservables(Arrays.asList("urn:blabla:weatherData"), 1, 2, 3);
    }
    
    
    protected void testGetFoisByObservables(List<String> obsIDs, int... foiNums) throws Exception
    {
        GetFeatureOfInterestRequest req = new GetFeatureOfInterestRequest();
        req.setGetServer(HTTP_ENDPOINT);
        req.setVersion("2.0");
        req.getObservables().addAll(obsIDs);
        
        DOMHelper dom = sendRequest(req, false); 
        assertEquals("Wrong number of features returned", foiNums.length, dom.getElements("*/*").getLength());
        
        NodeList nodes = dom.getElements("*/*");
        for (int i=0; i<nodes.getLength(); i++)
        {
            String fid = dom.getAttributeValue((Element)nodes.item(i), "id");
            assertEquals("F" + foiNums[i], fid);
        }
>>>>>>> cf1cdd57
    }
    
   
    @After
    public void cleanup()
    {
        try
        {
<<<<<<< HEAD
            if (registry != null)
                registry.shutdown(false, false);
            HttpServer.getInstance().cleanup();
            SensorHub.clearInstance();
=======
            if (moduleRegistry != null)
                moduleRegistry.shutdown(false, false);
            HttpServer.getInstance().cleanup();
>>>>>>> cf1cdd57
        }
        catch (Exception e)
        {
            e.printStackTrace();
        }
        finally
        {
            if (dbFile != null)
                dbFile.delete();
        }
    }
}<|MERGE_RESOLUTION|>--- conflicted
+++ resolved
@@ -41,24 +41,6 @@
 import org.eclipse.jetty.websocket.api.WebSocketAdapter;
 import org.eclipse.jetty.websocket.client.WebSocketClient;
 import org.junit.After;
-<<<<<<< HEAD
-import org.junit.Before;
-import org.junit.Test;
-import org.sensorhub.api.common.Event;
-import org.sensorhub.api.common.IEventListener;
-import org.sensorhub.api.module.ModuleEvent.ModuleState;
-import org.sensorhub.api.persistence.IRecordStorageModule;
-import org.sensorhub.api.sensor.ISensorModule;
-import org.sensorhub.api.sensor.SensorConfig;
-import org.sensorhub.impl.SensorHub;
-import org.sensorhub.impl.module.ModuleRegistry;
-import org.sensorhub.impl.persistence.InMemoryBasicStorage;
-import org.sensorhub.impl.persistence.InMemoryStorageConfig;
-import org.sensorhub.impl.persistence.StreamStorageConfig;
-import org.sensorhub.impl.persistence.perst.BasicStorageConfig;
-import org.sensorhub.impl.persistence.perst.ObsStorageImpl;
-import org.sensorhub.impl.service.HttpServer;
-=======
 import org.junit.Before;
 import org.junit.Test;
 import org.sensorhub.api.module.ModuleEvent.ModuleState;
@@ -72,9 +54,7 @@
 import org.sensorhub.impl.persistence.StreamStorageConfig;
 import org.sensorhub.impl.persistence.perst.BasicStorageConfig;
 import org.sensorhub.impl.persistence.perst.MultiEntityStorageImpl;
-import org.sensorhub.impl.persistence.perst.ObsStorageImpl;
 import org.sensorhub.impl.service.HttpServer;
->>>>>>> cf1cdd57
 import org.sensorhub.impl.service.HttpServerConfig;
 import org.sensorhub.impl.service.ogc.OGCServiceConfig.CapabilitiesInfo;
 import org.sensorhub.impl.service.sos.SOSProviderConfig;
@@ -111,38 +91,6 @@
 
 public class TestSOSService
 {
-<<<<<<< HEAD
-    static final long TIMEOUT = 10000;
-    static final String NAME_OUTPUT1 = "weatherOut";
-    static final String NAME_OUTPUT2 = "imageOut";
-    static final String UID_SENSOR1 = "urn:sensors:mysensor:001";
-    static final String UID_SENSOR2 = "urn:sensors:mysensor:002";
-    static final String URI_OFFERING1 = "urn:mysos:sensor1";
-    static final String URI_OFFERING2 = "urn:mysos:sensor2";
-    static final String URI_PROP1 = FakeSensorData.URI_OUTPUT1;
-    static final String URI_PROP1_FIELD1 = FakeSensorData.URI_OUTPUT1_FIELD1;
-    static final String URI_PROP1_FIELD2 = FakeSensorData.URI_OUTPUT1_FIELD3;
-    static final String URI_PROP2 = FakeSensorData2.URI_OUTPUT1;
-    static final String NAME_OFFERING1 = "SOS Sensor Provider #1";
-    static final String NAME_OFFERING2 = "SOS Sensor Provider #2";
-    static final double SAMPLING_PERIOD = 0.1;
-    static final int NUM_GEN_SAMPLES = 5;
-    static final int NUM_GEN_FEATURES = 3;
-    static final int SERVER_PORT = 8888;
-    static final String SERVICE_PATH = "/sos";
-    static final String HTTP_ENDPOINT = "http://localhost:" + SERVER_PORT + "/sensorhub" + SERVICE_PATH;
-    static final String WS_ENDPOINT = HTTP_ENDPOINT.replace("http://", "ws://"); 
-    static final String GETCAPS_REQUEST = "?service=SOS&version=2.0&request=GetCapabilities";
-    static final String OFFERING_NODES = "contents/Contents/offering/*";
-    static final String TIMERANGE_FUTURE = "now/2080-01-01Z";
-    static final String TIMERANGE_NOW = "now";
-    
-    
-    Map<Integer, Integer> obsFoiMap = new HashMap<Integer, Integer>();
-    ModuleRegistry registry;
-    File dbFile;
-    
-=======
     static final long TIMEOUT = 10000;
     static final String NAME_OUTPUT1 = "weatherOut";
     static final String NAME_OUTPUT2 = "imageOut";
@@ -165,44 +113,30 @@
     static final String WS_ENDPOINT = HTTP_ENDPOINT.replace("http://", "ws://"); 
     static final String GETCAPS_REQUEST = "?service=SOS&version=2.0&request=GetCapabilities";
     static final String OFFERING_NODES = "contents/Contents/offering/*";
-    static final String TIMERANGE_FUTURE = "now/2080-01-01";
+    static final String TIMERANGE_FUTURE = "now/2080-01-01Z";
     static final String TIMERANGE_NOW = "now";
     
     
     Map<Integer, Integer> obsFoiMap = new HashMap<Integer, Integer>();
     ModuleRegistry moduleRegistry;
     File dbFile;
->>>>>>> cf1cdd57
+    
     
     @Before
     public void setup() throws Exception
     {
-<<<<<<< HEAD
         // use temp DB file
         dbFile = File.createTempFile("osh-db-", ".dat");//new File(DB_PATH);
         dbFile.deleteOnExit();
         
         // get instance with in-memory DB
-        registry = SensorHub.getInstance().getModuleRegistry();
-=======
-        // use temp DB file
-        dbFile = File.createTempFile("osh-db-", ".dat");//new File(DB_PATH);
-        dbFile.deleteOnExit();
-        
-        // get instance with in-memory DB
         moduleRegistry = new SensorHub().getModuleRegistry();
->>>>>>> cf1cdd57
         
         // start HTTP server
         HttpServerConfig httpConfig = new HttpServerConfig();
         httpConfig.httpPort = SERVER_PORT;
-<<<<<<< HEAD
-        registry.loadModule(httpConfig, TIMEOUT);
-    }
-=======
         moduleRegistry.loadModule(httpConfig, TIMEOUT);
     }
->>>>>>> cf1cdd57
     
     
     protected SOSService deployService(SOSProviderConfig... providerConfigs) throws Exception
@@ -232,38 +166,21 @@
         srvcMetadata.fees = "NONE";
         srvcMetadata.accessConstraints = "NONE";
         
-<<<<<<< HEAD
-        // start module
-        SOSService sos = (SOSService)registry.loadModule(serviceCfg, TIMEOUT);
-        
-        // save config
-        registry.saveModulesConfiguration();
-=======
         // start module
         SOSService sos = (SOSService)moduleRegistry.loadModule(serviceCfg, TIMEOUT);
         
         // save config
         moduleRegistry.saveModulesConfiguration();
->>>>>>> cf1cdd57
         
         return sos;
     }
     
-<<<<<<< HEAD
     
     protected SensorDataProviderConfig buildSensorProvider1() throws Exception
     {
-        return buildSensorProvider1(true);
-    }
-    
-=======
-    
-    protected SensorDataProviderConfig buildSensorProvider1() throws Exception
-    {
         return buildSensorProvider1(true, true);
     }
     
->>>>>>> cf1cdd57
     
     protected SensorDataProviderConfig buildSensorProvider1(boolean start, boolean startSending) throws Exception
     {
@@ -272,13 +189,6 @@
         sensorCfg.autoStart = false;
         sensorCfg.moduleClass = FakeSensor.class.getCanonicalName();
         sensorCfg.name = "Sensor1";
-<<<<<<< HEAD
-        FakeSensor sensor = (FakeSensor)SensorHub.getInstance().getModuleRegistry().loadModule(sensorCfg);
-        sensor.setSensorUID(UID_SENSOR1);
-        sensor.setDataInterfaces(new FakeSensorData(sensor, NAME_OUTPUT1, 10, SAMPLING_PERIOD, NUM_GEN_SAMPLES));
-        if (start)
-            SensorHub.getInstance().getModuleRegistry().startModule(sensorCfg.id, TIMEOUT);
-=======
         FakeSensor sensor = (FakeSensor)moduleRegistry.loadModule(sensorCfg);
         sensor.setSensorUID(UID_SENSOR1);
         sensor.setDataInterfaces(new FakeSensorData(sensor, NAME_OUTPUT1, 10, SAMPLING_PERIOD, NUM_GEN_SAMPLES));
@@ -288,7 +198,6 @@
             if (startSending)
                 sensor.startSendingData(true);
         }
->>>>>>> cf1cdd57
         
         // create SOS data provider config
         SensorDataProviderConfig provCfg = new SensorDataProviderConfig();
@@ -303,36 +212,18 @@
     
     
     protected SensorDataProviderConfig buildSensorProvider2() throws Exception
-<<<<<<< HEAD
-    {
-        return buildSensorProvider2(true);
-    }
-    
-    
-    protected SensorDataProviderConfig buildSensorProvider2(boolean start) throws Exception
-=======
     {
         return buildSensorProvider2(true, true);
     }
     
     
     protected SensorDataProviderConfig buildSensorProvider2(boolean start, boolean startSending) throws Exception
->>>>>>> cf1cdd57
     {
         // create test sensor
         SensorConfig sensorCfg = new SensorConfig();
         sensorCfg.autoStart = false;
         sensorCfg.moduleClass = FakeSensorNetWithFoi.class.getCanonicalName();
         sensorCfg.name = "Sensor2";
-<<<<<<< HEAD
-        FakeSensorNetWithFoi sensor = (FakeSensorNetWithFoi)SensorHub.getInstance().getModuleRegistry().loadModule(sensorCfg);
-        sensor.setSensorUID(UID_SENSOR2);
-        sensor.setDataInterfaces(
-                new FakeSensorData(sensor, NAME_OUTPUT1, 1, SAMPLING_PERIOD, NUM_GEN_SAMPLES),
-                new FakeSensorData2(sensor, NAME_OUTPUT2, SAMPLING_PERIOD, NUM_GEN_SAMPLES, obsFoiMap));
-        if (start)
-            SensorHub.getInstance().getModuleRegistry().startModule(sensorCfg.id, TIMEOUT);
-=======
         FakeSensorNetWithFoi sensor = (FakeSensorNetWithFoi)moduleRegistry.loadModule(sensorCfg);
         sensor.setSensorUID(UID_SENSOR2);
         if (start)
@@ -341,7 +232,6 @@
             if (startSending)
                 sensor.startSendingData(true);
         }
->>>>>>> cf1cdd57
         
         // create SOS data provider config
         SensorDataProviderConfig provCfg = new SensorDataProviderConfig();
@@ -352,149 +242,6 @@
         //provCfg.hiddenOutputs;
         
         return provCfg;
-<<<<<<< HEAD
-    }
-    
-    
-    protected SensorDataProviderConfig buildSensorProvider1WithStorage() throws Exception
-    {
-        return buildSensorProvider1WithStorage(true);
-    }
-    
-    
-    protected SensorDataProviderConfig buildSensorProvider1WithStorage(boolean start) throws Exception
-    {
-        SensorDataProviderConfig sosProviderConfig = buildSensorProvider1(start);
-                       
-        // configure in-memory storage
-        StreamStorageConfig streamStorageConfig = new StreamStorageConfig();
-        streamStorageConfig.name = "Memory Storage";
-        streamStorageConfig.autoStart = true;
-        streamStorageConfig.storageConfig = new InMemoryStorageConfig();
-        streamStorageConfig.storageConfig.moduleClass = InMemoryBasicStorage.class.getCanonicalName();
-        streamStorageConfig.dataSourceID = sosProviderConfig.sensorID;
-        
-        // start storage module
-        IRecordStorageModule<?> storage = (IRecordStorageModule<?>)SensorHub.getInstance().getModuleRegistry().loadModuleAsync(streamStorageConfig, null);
-        if (start)
-            storage.waitForState(ModuleState.STARTED, TIMEOUT);
-        else
-            storage.waitForState(ModuleState.STARTING, TIMEOUT);
-                
-        // configure storage for sensor
-        sosProviderConfig.storageID = storage.getLocalID();
-        
-        return sosProviderConfig;
-    }
-    
-    
-    protected SensorDataProviderConfig buildSensorProvider2WithObsStorage() throws Exception
-    {
-        return buildSensorProvider2WithObsStorage(true);
-    }
-    
-    
-    protected SensorDataProviderConfig buildSensorProvider2WithObsStorage(boolean start) throws Exception
-    {
-        SensorDataProviderConfig sosProviderConfig = buildSensorProvider2(start);
-                       
-        // configure object DB storage
-        BasicStorageConfig storageConfig = new BasicStorageConfig();
-        storageConfig.moduleClass = ObsStorageImpl.class.getCanonicalName();
-        storageConfig.storagePath = dbFile.getAbsolutePath();
-        StreamStorageConfig streamStorageConfig = new StreamStorageConfig();
-        streamStorageConfig.name = "Obs Storage";
-        streamStorageConfig.autoStart = true;
-        streamStorageConfig.storageConfig = storageConfig;
-        streamStorageConfig.dataSourceID = sosProviderConfig.sensorID;
-        
-        // start storage module
-        IRecordStorageModule<?> storage = (IRecordStorageModule<?>)SensorHub.getInstance().getModuleRegistry().loadModule(streamStorageConfig, TIMEOUT);
-                
-        // configure storage for sensor
-        sosProviderConfig.storageID = storage.getLocalID();
-        
-        return sosProviderConfig;
-    }
-    
-    
-    protected FakeSensor startSending(SensorDataProviderConfig sosProviderConfig, boolean waitForFirstRecord) throws Exception
-    {
-        final ReentrantLock lock = new ReentrantLock();
-        final Condition firstRecord = lock.newCondition();
-        
-        FakeSensor sensor = (FakeSensor)SensorHub.getInstance().getModuleRegistry().startModule(sosProviderConfig.sensorID, TIMEOUT);
-        sensor.getAllOutputs().get(NAME_OUTPUT1).registerListener(new IEventListener() {
-            public void handleEvent(Event<?> event)
-            { 
-                lock.lock();
-                firstRecord.signal();
-                lock.unlock();
-            }
-        });
-        
-        if (waitForFirstRecord)
-        {
-            lock.lock();
-            assertTrue("No data available before timeout", firstRecord.await(10, TimeUnit.SECONDS));
-            lock.unlock();
-        }
-        
-        return sensor;
-    }
-    
-    
-    protected DOMHelper sendRequest(OWSRequest request, boolean usePost) throws Exception
-    {
-        OWSUtils utils = new OWSUtils();
-        InputStream is;
-        
-        if (usePost)
-        {
-            is = utils.sendPostRequest(request).getInputStream();
-            utils.writeXMLQuery(System.out, request);
-        }
-        else
-        {
-            is = utils.sendGetRequest(request).getInputStream();
-            System.out.println(utils.buildURLQuery(request));
-        }
-        
-        DOMHelper dom = new DOMHelper(is, false);
-        dom.serialize(dom.getBaseElement(), System.out, true);
-        OWSExceptionReader.checkException(dom, dom.getBaseElement());
-        return dom;
-    }
-    
-    
-    protected DOMHelper sendSoapRequest(OWSRequest request) throws Exception
-    {
-        OWSUtils utils = new OWSUtils();
-        InputStream is = utils.sendSoapRequest(request).getInputStream();
-        DOMHelper dom = new DOMHelper(is, false);
-        dom.serialize(dom.getBaseElement(), System.out, true);
-        OWSExceptionReader.checkException(dom, dom.getBaseElement());
-        return dom;
-    }
-    
-    
-    protected void checkServiceException(InputStream is, String locator) throws Exception
-    {
-        ByteArrayOutputStream os = new ByteArrayOutputStream();
-        IOUtils.copy(is, os);
-        
-        try
-        {
-            ByteArrayInputStream bis = new ByteArrayInputStream(os.toByteArray());
-            OGCExceptionReader.parseException(bis);
-            assertFalse("Expected service exception", true); // we should never be here
-        }
-        catch (OGCException e)
-        {
-            String exceptionXml = os.toString(StandardCharsets.UTF_8.name());
-            assertTrue("Wrong exception:\n" + exceptionXml, exceptionXml.contains("locator=\"" + locator + "\""));
-        }
-=======
     }
     
     
@@ -531,7 +278,7 @@
         }     
         
         // configure storage for sensor
-        sosProviderConfig.storageID = storage.getLocalID();        
+        sosProviderConfig.storageID = storage.getLocalID();
         return sosProviderConfig;
     }
     
@@ -569,7 +316,7 @@
             FakeSensor sensor = (FakeSensor)moduleRegistry.getModuleById(sosProviderConfig.sensorID);
             sensor.startSendingData(true);
         }     
-        
+                
         // configure storage for sensor
         sosProviderConfig.storageID = storage.getLocalID();
         
@@ -582,9 +329,9 @@
         FakeSensor sensor = (FakeSensor)moduleRegistry.getModuleById(sensorID);
         sensor.startSendingData(false);
         return sensor;
-    }
-    
-    
+            }
+        
+        
     protected FakeSensor startSendingAndWaitForAllRecords(String sensorID) throws Exception
     {
         FakeSensor sensor = startSending(sensorID);
@@ -644,7 +391,6 @@
             String exceptionXml = os.toString(StandardCharsets.UTF_8.name());
             assertTrue("Wrong exception:\n" + exceptionXml, exceptionXml.contains("locator=\"" + locator + "\""));
         }
->>>>>>> cf1cdd57
     }
     
     
@@ -733,7 +479,6 @@
         deployService(buildSensorProvider1(), buildSensorProvider2());
         InputStream is = new URL(HTTP_ENDPOINT + GETCAPS_REQUEST).openStream();
         checkOfferings(is, new String[] {UID_SENSOR1, UID_SENSOR2});
-<<<<<<< HEAD
     }
     
     
@@ -816,8 +561,8 @@
     @Test
     public void testGetCapabilitiesLiveTimeRange() throws Exception
     {
-        SensorDataProviderConfig provider1 = buildSensorProvider1(false);
-        SensorDataProviderConfig provider2 = buildSensorProvider2(true);
+        SensorDataProviderConfig provider1 = buildSensorProvider1(false, false);
+        SensorDataProviderConfig provider2 = buildSensorProvider2(true, true);
         provider1.liveDataTimeout = 0.5;
         provider2.liveDataTimeout = 1.0;
         final SOSService sos = deployService(provider2, provider1);
@@ -827,39 +572,39 @@
         
         // sensor1 is not started, sensor2 is started but not sending data
         InputStream is = new URL(HTTP_ENDPOINT + GETCAPS_REQUEST).openStream();
-        DOMHelper dom = checkOfferings(is, new String[] {UID_SENSOR2});
+        DOMHelper dom = checkOfferings(is, UID_SENSOR2);
         checkOfferingTimeRange(dom, 0, "unknown", "unknown");
         
         // start sensor1
-        SensorHub.getInstance().getModuleRegistry().startModule(provider1.sensorID);
+        moduleRegistry.startModule(provider1.sensorID);
         new WaitForCondition(5000L) {
             public boolean check() { return sos.getCapabilities().getLayers().size() == 2; }
         };
         is = new URL(HTTP_ENDPOINT + GETCAPS_REQUEST).openStream();
-        dom = checkOfferings(is, new String[] {UID_SENSOR2, UID_SENSOR1});
+        dom = checkOfferings(is, UID_SENSOR2, UID_SENSOR1);
         checkOfferingTimeRange(dom, 0, "unknown", "unknown");
         checkOfferingTimeRange(dom, 1, "unknown", "unknown");
         
         // trigger measurements from sensor1, wait for measurements and check capabilities again
-        startSending(provider1, true);
+        startSending(provider1.sensorID);
         is = new URL(HTTP_ENDPOINT + GETCAPS_REQUEST).openStream();
-        dom = checkOfferings(is, new String[] {UID_SENSOR2, UID_SENSOR1});
+        dom = checkOfferings(is, UID_SENSOR2, UID_SENSOR1);
         checkOfferingTimeRange(dom, 0, "unknown", "unknown");
         checkOfferingTimeRange(dom, 1, "now", "now");
         
         // trigger measurements from sensor2, wait for measurements and check capabilities again
-        FakeSensor sensor2 = startSending(provider2, true);
+        FakeSensor sensor2 = (FakeSensor)startSending(provider2.sensorID);
         is = new URL(HTTP_ENDPOINT + GETCAPS_REQUEST).openStream();
-        dom = checkOfferings(is, new String[] {UID_SENSOR2, UID_SENSOR1});
+        dom = checkOfferings(is, UID_SENSOR2, UID_SENSOR1);
         checkOfferingTimeRange(dom, 0, "now", "now");
         checkOfferingTimeRange(dom, 1, "now", "now");
         
         // wait until timeout
-        while (sensor2.getAllOutputs().get(NAME_OUTPUT1).isEnabled())
+        while (sensor2.hasMoreData())
             Thread.sleep((long)(SAMPLING_PERIOD*1000));
         Thread.sleep((long)(provider2.liveDataTimeout*1000));
         is = new URL(HTTP_ENDPOINT + GETCAPS_REQUEST).openStream();
-        dom = checkOfferings(is, new String[] {UID_SENSOR2, UID_SENSOR1});
+        dom = checkOfferings(is, UID_SENSOR2, UID_SENSOR1);
         checkOfferingTimeRange(dom, 0, "unknown", "unknown");
         checkOfferingTimeRange(dom, 1, "unknown", "unknown");
     }
@@ -868,27 +613,29 @@
     @Test
     public void testGetCapabilitiesLiveAndHistorical() throws Exception
     {
-        SensorDataProviderConfig provider1 = buildSensorProvider1WithStorage(false);
-        SensorDataProviderConfig provider2 = buildSensorProvider2WithObsStorage(true);
+        SensorDataProviderConfig provider1 = buildSensorProvider1WithStorage(false, false);
+        SensorDataProviderConfig provider2 = buildSensorProvider2WithObsStorage(true, true);
         provider1.liveDataTimeout = 100.0;
         provider2.liveDataTimeout = 100.0;
-        deployService(provider2, provider1);
+        final SOSService sos = deployService(provider2, provider1);
         
         // wait for at least one record to be in storage
         Thread.sleep(((long)(SAMPLING_PERIOD*1000)));
         
         // sensor1 is not started, sensor2 is started and sending data
         InputStream is = new URL(HTTP_ENDPOINT + GETCAPS_REQUEST).openStream();
-        DOMHelper dom = checkOfferings(is, new String[] {UID_SENSOR2});
+        DOMHelper dom = checkOfferings(is, UID_SENSOR2);
         String currentIsoTime = new DateTimeFormat().formatIso(System.currentTimeMillis()/1000., 0);
         checkOfferingTimeRange(dom, 0, currentIsoTime, "now");
         
         // start sensor1 and wait for at least one record to be in storage
-        SensorHub.getInstance().getModuleRegistry().startModule(provider1.sensorID);
-        Thread.sleep(((long)(3*SAMPLING_PERIOD*1000)));
+        moduleRegistry.startModule(provider1.sensorID);
+        new WaitForCondition(5000L) {
+            public boolean check() { return sos.getCapabilities().getLayers().size() == 2; }
+        };
         
         is = new URL(HTTP_ENDPOINT + GETCAPS_REQUEST).openStream();
-        dom = checkOfferings(is, new String[] {UID_SENSOR2, UID_SENSOR1});
+        dom = checkOfferings(is, UID_SENSOR2, UID_SENSOR1);
         currentIsoTime = new DateTimeFormat().formatIso(System.currentTimeMillis()/1000., 0);
         checkOfferingTimeRange(dom, 0, currentIsoTime, "now");
         checkOfferingTimeRange(dom, 1, currentIsoTime, "now");
@@ -898,19 +645,19 @@
     @Test
     public void testGetCapabilitiesLiveAndHistoricalAfterTimeOut() throws Exception
     {
-        SensorDataProviderConfig provider1 = buildSensorProvider1WithStorage(true);
-        SensorDataProviderConfig provider2 = buildSensorProvider2WithObsStorage(true);
+        SensorDataProviderConfig provider1 = buildSensorProvider1WithStorage(true, true);
+        SensorDataProviderConfig provider2 = buildSensorProvider2WithObsStorage(true, true);
         provider1.liveDataTimeout = 1.0;
         provider2.liveDataTimeout = 100.0;
         deployService(provider2, provider1);
         
-        // wait for time out from sensor2
-        FakeSensor sensor1 = getSensorModule(1);
-        while (sensor1.getAllOutputs().get(NAME_OUTPUT1).isEnabled())
-            Thread.sleep((long)(SAMPLING_PERIOD*1000));
+        // wait for time out from sensor1
+        FakeSensor sensor1 = getSensorModule(0);
+        while (sensor1.hasMoreData())
+            Thread.sleep((long)(SAMPLING_PERIOD*500));
         Thread.sleep((long)((SAMPLING_PERIOD+provider1.liveDataTimeout*2)*1000));
         InputStream is = new URL(HTTP_ENDPOINT + GETCAPS_REQUEST).openStream();
-        DOMHelper dom = checkOfferings(is, new String[] {UID_SENSOR2, UID_SENSOR1});
+        DOMHelper dom = checkOfferings(is, UID_SENSOR2, UID_SENSOR1);
         String currentIsoTime = new DateTimeFormat().formatIso(System.currentTimeMillis()/1000., 0);
         checkOfferingTimeRange(dom, 0, currentIsoTime, "now");
         checkOfferingTimeRange(dom, 1, currentIsoTime, currentIsoTime);
@@ -1048,9 +795,7 @@
     @Test
     public void testGetResultNow() throws Exception
     {
-        SensorDataProviderConfig provider1 = buildSensorProvider1();
-        deployService(provider1);
-        startSending(provider1, true);
+        deployService(buildSensorProvider1());
         
         String[] records = sendGetResult(URI_OFFERING1, URI_PROP1_FIELD2, TIMERANGE_NOW);
         checkGetResultResponse(records, 1, 2);
@@ -1058,9 +803,19 @@
     
     
     @Test
+    public void testGetResultNowMultiFoi() throws Exception
+    {
+        deployService(buildSensorProvider2());
+        
+        String[] records = sendGetResult(URI_OFFERING2, URI_PROP1_FIELD2, TIMERANGE_NOW);
+        checkGetResultResponse(records, 3, 2);
+    }
+    
+    
+    @Test
     public void testGetResultNowDisabledSensor() throws Exception
     {
-        SensorDataProviderConfig provider1 = buildSensorProvider1();
+        SensorDataProviderConfig provider1 = buildSensorProvider1(true, false);
         provider1.liveDataTimeout = 0;
         deployService(provider1);
         
@@ -1102,425 +857,12 @@
         String[] records = sendGetResult(URI_OFFERING1, URI_PROP1_FIELD1 + "," + URI_PROP1_FIELD2, TIMERANGE_FUTURE);
         checkGetResultResponse(records, NUM_GEN_SAMPLES, 3);
     }
-=======
-    }
-    
-    
-    @Test
-    public void testGetCapabilitiesSoap12() throws Exception
-    {
-        deployService(buildSensorProvider1());
-        
-        GetCapabilitiesRequest getCaps = new GetCapabilitiesRequest();
-        getCaps.setPostServer(HTTP_ENDPOINT);
-        getCaps.setSoapVersion(OWSUtils.SOAP12_URI);
-        DOMHelper dom = sendSoapRequest(getCaps);
-        
-        assertEquals(OWSUtils.SOAP12_URI, dom.getBaseElement().getNamespaceURI());
-                
-        Element capsElt = dom.getElement("Body/Capabilities");
-        checkOfferings(dom, capsElt, new String[] {UID_SENSOR1});
-    }
-    
-    
-    @Test
-    public void testGetCapabilitiesSoap11() throws Exception
+    
+    
+    @Test
+    public void testGetResultRealTimeTwoOfferings() throws Exception
     {
         deployService(buildSensorProvider1(), buildSensorProvider2());
-        
-        GetCapabilitiesRequest getCaps = new GetCapabilitiesRequest();
-        getCaps.setPostServer(HTTP_ENDPOINT);
-        getCaps.setSoapVersion(OWSUtils.SOAP11_URI);
-        DOMHelper dom = sendSoapRequest(getCaps);
-        
-        assertEquals(OWSUtils.SOAP11_URI, dom.getBaseElement().getNamespaceURI());
-        
-        Element capsElt = dom.getElement("Body/Capabilities");
-        checkOfferings(dom, capsElt, new String[] {UID_SENSOR1, UID_SENSOR2});
-    }
-    
-    
-    @Test
-    public void testGetCapabilitiesMissingSource() throws Exception
-    {
-        // provider with wrong sensorUID
-        SensorDataProviderConfig provider1 = buildSensorProvider1();
-        provider1.sensorID = "bad_ID";
-        deployService(provider1, buildSensorProvider2());
-        
-        InputStream is = new URL(HTTP_ENDPOINT + GETCAPS_REQUEST).openStream();
-        checkOfferings(is, new String[] {UID_SENSOR2});
-    }
-    
-    
-    protected void checkOfferingTimeRange(DOMHelper dom, int offeringIndex, String expectedBeginValue, String expectedEndValue) throws ParseException
-    {
-        NodeList offeringElts = dom.getElements(OFFERING_NODES);
-        Element offeringElt = (Element)offeringElts.item(offeringIndex);
-        
-        boolean isBeginIso = Character.isDigit(expectedBeginValue.charAt(0));
-        if (isBeginIso)
-        {
-            String isoText = dom.getElementValue(offeringElt, "phenomenonTime/TimePeriod/beginPosition");
-            double time = new DateTimeFormat().parseIso(isoText);
-            double expectedTime = new DateTimeFormat().parseIso(expectedBeginValue);
-            assertEquals("Wrong begin time " + isoText, expectedTime, time, 10.0);
-        }
-        else
-            assertEquals("Wrong begin time", expectedBeginValue, dom.getAttributeValue(offeringElt, "phenomenonTime/TimePeriod/beginPosition/indeterminatePosition"));
-            
-        boolean isEndIso = Character.isDigit(expectedEndValue.charAt(0));
-        if (isEndIso)
-        {
-            String isoText = dom.getElementValue(offeringElt, "phenomenonTime/TimePeriod/endPosition");
-            double time = new DateTimeFormat().parseIso(isoText);
-            double expectedTime = new DateTimeFormat().parseIso(expectedEndValue);
-            assertEquals("Wrong end time " + isoText, expectedTime, time, 10.0);
-        }
-        else
-            assertEquals("Wrong end time", expectedEndValue, dom.getAttributeValue(offeringElt, "phenomenonTime/TimePeriod/endPosition/indeterminatePosition"));
-    }
-    
-    
-    @Test
-    public void testGetCapabilitiesLiveTimeRange() throws Exception
-    {
-        SensorDataProviderConfig provider1 = buildSensorProvider1(false, false);
-        SensorDataProviderConfig provider2 = buildSensorProvider2(true, true);
-        provider1.liveDataTimeout = 0.5;
-        provider2.liveDataTimeout = 1.0;
-        final SOSService sos = deployService(provider2, provider1);
-        
-        // wait for timeout
-        Thread.sleep(((long)(provider2.liveDataTimeout*1000)));
-        
-        // sensor1 is not started, sensor2 is started but not sending data
-        InputStream is = new URL(HTTP_ENDPOINT + GETCAPS_REQUEST).openStream();
-        DOMHelper dom = checkOfferings(is, UID_SENSOR2);
-        checkOfferingTimeRange(dom, 0, "unknown", "unknown");
-        
-        // start sensor1
-        moduleRegistry.startModule(provider1.sensorID);
-        new WaitForCondition(5000L) {
-            public boolean check() { return sos.getCapabilities().getLayers().size() == 2; }
-        };
-        is = new URL(HTTP_ENDPOINT + GETCAPS_REQUEST).openStream();
-        dom = checkOfferings(is, UID_SENSOR2, UID_SENSOR1);
-        checkOfferingTimeRange(dom, 0, "unknown", "unknown");
-        checkOfferingTimeRange(dom, 1, "unknown", "unknown");
-        
-        // trigger measurements from sensor1, wait for measurements and check capabilities again
-        startSending(provider1.sensorID);
-        is = new URL(HTTP_ENDPOINT + GETCAPS_REQUEST).openStream();
-        dom = checkOfferings(is, UID_SENSOR2, UID_SENSOR1);
-        checkOfferingTimeRange(dom, 0, "unknown", "unknown");
-        checkOfferingTimeRange(dom, 1, "now", "now");
-        
-        // trigger measurements from sensor2, wait for measurements and check capabilities again
-        FakeSensor sensor2 = (FakeSensor)startSending(provider2.sensorID);
-        is = new URL(HTTP_ENDPOINT + GETCAPS_REQUEST).openStream();
-        dom = checkOfferings(is, UID_SENSOR2, UID_SENSOR1);
-        checkOfferingTimeRange(dom, 0, "now", "now");
-        checkOfferingTimeRange(dom, 1, "now", "now");
-        
-        // wait until timeout
-        while (sensor2.hasMoreData())
-            Thread.sleep((long)(SAMPLING_PERIOD*1000));
-        Thread.sleep((long)(provider2.liveDataTimeout*1000));
-        is = new URL(HTTP_ENDPOINT + GETCAPS_REQUEST).openStream();
-        dom = checkOfferings(is, UID_SENSOR2, UID_SENSOR1);
-        checkOfferingTimeRange(dom, 0, "unknown", "unknown");
-        checkOfferingTimeRange(dom, 1, "unknown", "unknown");
-    }
-    
-    
-    @Test
-    public void testGetCapabilitiesLiveAndHistorical() throws Exception
-    {
-        SensorDataProviderConfig provider1 = buildSensorProvider1WithStorage(false, false);
-        SensorDataProviderConfig provider2 = buildSensorProvider2WithObsStorage(true, true);
-        provider1.liveDataTimeout = 100.0;
-        provider2.liveDataTimeout = 100.0;
-        final SOSService sos = deployService(provider2, provider1);
-        
-        // wait for at least one record to be in storage
-        Thread.sleep(((long)(SAMPLING_PERIOD*1000)));
-        
-        // sensor1 is not started, sensor2 is started and sending data
-        InputStream is = new URL(HTTP_ENDPOINT + GETCAPS_REQUEST).openStream();
-        DOMHelper dom = checkOfferings(is, UID_SENSOR2);
-        String currentIsoTime = new DateTimeFormat().formatIso(System.currentTimeMillis()/1000., 0);
-        checkOfferingTimeRange(dom, 0, currentIsoTime, "now");
-        
-        // start sensor1 and wait for at least one record to be in storage
-        moduleRegistry.startModule(provider1.sensorID);
-        new WaitForCondition(5000L) {
-            public boolean check() { return sos.getCapabilities().getLayers().size() == 2; }
-        };
-        
-        is = new URL(HTTP_ENDPOINT + GETCAPS_REQUEST).openStream();
-        dom = checkOfferings(is, UID_SENSOR2, UID_SENSOR1);
-        currentIsoTime = new DateTimeFormat().formatIso(System.currentTimeMillis()/1000., 0);
-        checkOfferingTimeRange(dom, 0, currentIsoTime, "now");
-        checkOfferingTimeRange(dom, 1, currentIsoTime, "now");
-    }
-    
-    
-    @Test
-    public void testGetCapabilitiesLiveAndHistoricalAfterTimeOut() throws Exception
-    {
-        SensorDataProviderConfig provider1 = buildSensorProvider1WithStorage(true, true);
-        SensorDataProviderConfig provider2 = buildSensorProvider2WithObsStorage(true, true);
-        provider1.liveDataTimeout = 1.0;
-        provider2.liveDataTimeout = 100.0;
-        deployService(provider2, provider1);
-        
-        // wait for time out from sensor1
-        FakeSensor sensor1 = getSensorModule(0);
-        while (sensor1.hasMoreData())
-            Thread.sleep((long)(SAMPLING_PERIOD*500));
-        Thread.sleep((long)((SAMPLING_PERIOD+provider1.liveDataTimeout*2)*1000));
-        InputStream is = new URL(HTTP_ENDPOINT + GETCAPS_REQUEST).openStream();
-        DOMHelper dom = checkOfferings(is, UID_SENSOR2, UID_SENSOR1);
-        String currentIsoTime = new DateTimeFormat().formatIso(System.currentTimeMillis()/1000., 0);
-        checkOfferingTimeRange(dom, 0, currentIsoTime, "now");
-        checkOfferingTimeRange(dom, 1, currentIsoTime, currentIsoTime);
-    }
-    
-    
-    @Test
-    public void testDescribeSensor() throws Exception
-    {
-        deployService(buildSensorProvider1(), buildSensorProvider2());
-        OWSRequest dsReq;
-        DOMHelper dom;
-        
-        dsReq = generateDescribeSensor(UID_SENSOR1);
-        dom = sendRequest(dsReq, false);        
-        assertEquals(UID_SENSOR1, dom.getElementValue("description/SensorDescription/data/PhysicalSystem/identifier"));
-        
-        dsReq = generateDescribeSensor(UID_SENSOR2);
-        dom = sendRequest(dsReq, false);        
-        assertEquals(UID_SENSOR2, dom.getElementValue("description/SensorDescription/data/PhysicalSystem/identifier"));
-    }
-    
-    
-    @Test
-    public void testDescribeSensorSoap11() throws Exception
-    {
-        deployService(buildSensorProvider1(), buildSensorProvider2());
-        
-        OWSRequest request = generateDescribeSensor(UID_SENSOR1);
-        request.setSoapVersion(OWSUtils.SOAP11_URI);
-        DOMHelper dom = sendSoapRequest(request);
-        
-        assertEquals(OWSUtils.SOAP11_URI, dom.getBaseElement().getNamespaceURI());        
-        assertEquals(UID_SENSOR1, dom.getElementValue("Body/DescribeSensorResponse/description/SensorDescription/data/PhysicalSystem/identifier"));
-    }
-    
-    
-    protected String[] sendGetResult(String offering, String observables, String timeRange) throws Exception
-    {
-        return sendGetResult(offering, observables, timeRange, false);
-    }
-    
-    
-    protected String[] sendGetResult(String offering, String observables, String timeRange, boolean useWebsocket) throws Exception
-    {
-        String url = (useWebsocket ? WS_ENDPOINT : HTTP_ENDPOINT) + 
-                "?service=SOS&version=2.0&request=GetResult" + 
-                "&offering=" + offering +
-                "&observedProperty=" + observables + 
-                "&temporalfilter=time," + timeRange;
-        
-        String currentTime = new DateTimeFormat().formatIso(System.currentTimeMillis()/1000., 0);
-        
-        if (useWebsocket)
-        {
-            WebSocketClient client = new WebSocketClient();
-            final ReentrantLock lock = new ReentrantLock();
-            final Condition endData = lock.newCondition();
-            
-            class MyWsHandler extends WebSocketAdapter
-            {
-                ArrayList<String> records = new ArrayList<String>();
-                
-                public void onWebSocketBinary(byte payload[], int offset, int len)
-                {
-                    String rec = new String(payload, offset, len);
-                    System.out.print(rec);
-                    records.add(rec);
-                }
-
-                public void onWebSocketClose(int arg0, String arg1)
-                {
-                    lock.lock();
-                    try { endData.signalAll(); }
-                    finally { lock.unlock(); }
-                }            
-            };
-            
-            System.out.println("Sending WebSocket request @ " + currentTime);
-            MyWsHandler wsHandler = new MyWsHandler();
-            client.start();
-            client.connect(wsHandler, new URI(url));
-            
-            lock.lock();
-            try { assertTrue("No data received before timeout", endData.await(5, TimeUnit.SECONDS)); }
-            finally { lock.unlock(); }
-            
-            return wsHandler.records.toArray(new String[0]);
-        }
-        else
-        {
-            System.out.println("Sending HTTP GET request @ " + currentTime);
-            InputStream is = new URL(url).openStream();
-            
-            StringWriter writer = new StringWriter();
-            IOUtils.copy(is, writer);
-            String respString = writer.toString(); 
-            
-            assertFalse("Unexpected XML response received:\n" + respString, respString.startsWith("<?xml"));        
-            assertFalse("Response is empty", respString.trim().length() == 0);
-            
-            System.out.println(respString);
-            return respString.split("\n");
-        }
-    }
-    
-    
-    protected Future<String[]> sendGetResultAsync(final String offering, final String observables, final String timeRange, final boolean useWebsocket) throws Exception
-    {
-        ExecutorService exec = Executors.newSingleThreadExecutor();
-        
-        Future<String[]> result = exec.submit(new Callable<String[]>() {
-            public String[] call() throws Exception
-            {
-                return sendGetResult(offering, observables, timeRange, useWebsocket);
-            }
-        });
-        
-        return result;
-    }
-    
-    
-    protected void checkGetResultResponse(String[] records, int expectedNumRecords, int expectedNumFields)
-    {
-        assertEquals("Wrong number of records", expectedNumRecords, records.length);
-        
-        for (String rec: records)
-        {
-            String[] fields = rec.split(",");
-            assertEquals("Wrong number of record fields", expectedNumFields, fields.length);
-        }
-    }
-    
-    
-    @Test
-    public void testGetResultNow() throws Exception
-    {
-        deployService(buildSensorProvider1());
-        
-        String[] records = sendGetResult(URI_OFFERING1, URI_PROP1_FIELD2, TIMERANGE_NOW);
-        checkGetResultResponse(records, 1, 2);
-    }
-    
-    
-    @Test
-    public void testGetResultNowMultiFoi() throws Exception
-    {
-        deployService(buildSensorProvider2());
-        
-        String[] records = sendGetResult(URI_OFFERING2, URI_PROP1_FIELD2, TIMERANGE_NOW);
-        checkGetResultResponse(records, 3, 2);
-    }
-    
-    
-    @Test
-    public void testGetResultNowDisabledSensor() throws Exception
-    {
-        SensorDataProviderConfig provider1 = buildSensorProvider1(true, false);
-        provider1.liveDataTimeout = 0;
-        deployService(provider1);
-        
-        InputStream is = new URL(HTTP_ENDPOINT + 
-                "?service=SOS&version=2.0&request=GetResult"
-                + "&offering=" + URI_OFFERING1
-                + "&observedProperty=" + URI_PROP1
-                + "&temporalfilter=time," + TIMERANGE_NOW).openStream();
-                        
-        checkServiceException(is, "phenomenonTime");
-    }
-    
-    
-    @Test
-    public void testGetResultRealTimeAllObservables() throws Exception
-    {
-        deployService(buildSensorProvider1());      
-        
-        String[] records = sendGetResult(URI_OFFERING1, URI_PROP1, TIMERANGE_FUTURE);
-        checkGetResultResponse(records, NUM_GEN_SAMPLES, 4);
-    }
-    
-    
-    @Test
-    public void testGetResultRealTimeOneObservable() throws Exception
-    {
-        deployService(buildSensorProvider1());
-                
-        String[] records = sendGetResult(URI_OFFERING1, URI_PROP1_FIELD1, TIMERANGE_FUTURE);
-        checkGetResultResponse(records, NUM_GEN_SAMPLES, 2);
-    }
-    
-    
-    @Test
-    public void testGetResultRealTimeTwoObservables() throws Exception
-    {
-        deployService(buildSensorProvider1());
-        
-        String[] records = sendGetResult(URI_OFFERING1, URI_PROP1_FIELD1 + "," + URI_PROP1_FIELD2, TIMERANGE_FUTURE);
-        checkGetResultResponse(records, NUM_GEN_SAMPLES, 3);
-    }
->>>>>>> cf1cdd57
-    
-    
-    @Test
-    public void testGetResultRealTimeTwoOfferings() throws Exception
-    {
-        deployService(buildSensorProvider1(), buildSensorProvider2());
-<<<<<<< HEAD
-        
-        String[] records = sendGetResult(URI_OFFERING1, URI_PROP1, TIMERANGE_FUTURE);
-        checkGetResultResponse(records, NUM_GEN_SAMPLES, 4);
-        
-        records = sendGetResult(URI_OFFERING2, URI_PROP1, TIMERANGE_FUTURE);
-        checkGetResultResponse(records, NUM_GEN_SAMPLES, 4);
-    }
-    
-    
-    @Test
-    public void testGetResultBeforeDataIsAvailable() throws Exception
-    {
-        deployService(buildSensorProvider1(false));
-        FakeSensor sensor1 = getSensorModule(0);
-        sensor1.setStartedState();
-        
-        Future<String[]> future = sendGetResultAsync(URI_OFFERING1, URI_PROP1_FIELD1, TIMERANGE_FUTURE, false);
-        
-        // actually start sending data after only 1s
-        Thread.sleep(1000);
-        sensor1.start();
-
-        try
-        {
-            String[] records = future.get(5, TimeUnit.SECONDS);
-            checkGetResultResponse(records, NUM_GEN_SAMPLES, 2);
-        }
-        catch (Exception e)
-        {
-            assertTrue("No data received before timeout", false);
-        }        
-=======
         
         //String[] records = sendGetResult(URI_OFFERING1, URI_PROP1, TIMERANGE_FUTURE);
         //checkGetResultResponse(records, NUM_GEN_SAMPLES, 4);
@@ -1551,7 +893,6 @@
         {
             assertTrue("No data received before timeout", false);
         }        
->>>>>>> cf1cdd57
     }
     
     
@@ -1566,7 +907,6 @@
                 + "&observedProperty=urn:blabla:temperature").openStream();
         
         checkServiceException(is, "offering");
-<<<<<<< HEAD
     }
     
     
@@ -1617,80 +957,9 @@
     @Test
     public void testGetResultWebSocketBeforeDataIsAvailable() throws Exception
     {
-        deployService(buildSensorProvider1(false));
-        FakeSensor sensor1 = getSensorModule(0);
-        sensor1.setStartedState();
-        
-        Future<String[]> future = sendGetResultAsync(URI_OFFERING1, URI_PROP1_FIELD1, TIMERANGE_FUTURE, true);
-        
-        // actually start sending data after only 1s
-        Thread.sleep(1000);
-        sensor1.start();
-
-        try
-        {
-            String[] records = future.get(5, TimeUnit.SECONDS);
-            checkGetResultResponse(records, NUM_GEN_SAMPLES, 2);
-        }
-        catch (Exception e)
-        {
-            assertTrue("No data received before timeout", false);
-        }        
-    }
-=======
-    }
-    
-    
-    @Test
-    public void testGetResultWrongObservable() throws Exception
-    {
-        deployService(buildSensorProvider1(), buildSensorProvider2());
-        
-        InputStream is = new URL(HTTP_ENDPOINT + 
-                "?service=SOS&version=2.0&request=GetResult"
-                + "&offering=" + URI_OFFERING1
-                + "&observedProperty=urn:blabla:wrong").openStream();
-                        
-        checkServiceException(is, "observedProperty");
-    }
-    
-    
-    @Test
-    public void testGetResultWebSocketAllObservables() throws Exception
-    {
-        deployService(buildSensorProvider1());
-        
-        String[] records = sendGetResult(URI_OFFERING1, URI_PROP1, TIMERANGE_FUTURE, true);
-        checkGetResultResponse(records, NUM_GEN_SAMPLES, 4);
-    }
-    
-    
-    @Test
-    public void testGetResultWebSocketOneObservable() throws Exception
-    {
-        deployService(buildSensorProvider1());
-                
-        String[] records = sendGetResult(URI_OFFERING1, URI_PROP1_FIELD1, TIMERANGE_FUTURE, true);
-        checkGetResultResponse(records, NUM_GEN_SAMPLES, 2);
-    }
-    
-    
-    @Test
-    public void testGetResultWebSocketTwoObservables() throws Exception
-    {
-        deployService(buildSensorProvider1());
-                
-        String[] records = sendGetResult(URI_OFFERING1, URI_PROP1_FIELD1 + "," + URI_PROP1_FIELD2, TIMERANGE_FUTURE, true);
-        checkGetResultResponse(records, NUM_GEN_SAMPLES, 3);
-    }
-    
-    
-    @Test
-    public void testGetResultWebSocketBeforeDataIsAvailable() throws Exception
-    {
         deployService(buildSensorProvider1(true, false));
         FakeSensor sensor1 = (FakeSensor)getSensorModule(0);
-                
+        
         Future<String[]> future = sendGetResultAsync(URI_OFFERING1, URI_PROP1_FIELD1, TIMERANGE_FUTURE, true);
         
         // actually start sending data after only 0.5s
@@ -1707,7 +976,6 @@
             assertTrue("No data received before timeout", false);
         }        
     }
->>>>>>> cf1cdd57
     
     
     @Test
@@ -1717,388 +985,6 @@
         DOMHelper dom = sendRequest(generateGetObsStartNow(URI_OFFERING1, URI_PROP1), false);
         
         assertEquals("Wrong number of observations returned", NUM_GEN_SAMPLES, dom.getElements("*/OM_Observation").getLength());
-<<<<<<< HEAD
-    }
-    
-    
-    private FakeSensor getSensorModule(int index)
-    {
-        Collection<ISensorModule<?>> sensors = SensorHub.getInstance().getSensorManager().getLoadedModules();
-        return (FakeSensor)sensors.toArray(new ISensorModule[0])[index];
-    }
-    
-    
-    @Test
-    public void testGetObsOneOfferingEndNow() throws Exception
-    {
-        deployService(buildSensorProvider1WithStorage());
-        
-        // wait until data has been produced and archived
-        FakeSensor sensor = getSensorModule(0);
-        while (sensor.getAllOutputs().get(NAME_OUTPUT1).isEnabled())
-            Thread.sleep(((long)SAMPLING_PERIOD*500));
-        
-        DOMHelper dom = sendRequest(generateGetObsEndNow(URI_OFFERING1, URI_PROP1), false);        
-        assertEquals("Wrong number of observations returned", NUM_GEN_SAMPLES, dom.getElements("*/OM_Observation").getLength());
-    }
-    
-    
-    @Test
-    public void testGetObsOneOfferingWithTimeRange() throws Exception
-    {
-        deployService(buildSensorProvider1WithStorage());
-        
-        // wait until data has been produced and archived
-        FakeSensor sensor = getSensorModule(0);;
-        while (sensor.getAllOutputs().get(NAME_OUTPUT1).isEnabled())
-            Thread.sleep(((long)SAMPLING_PERIOD*500));
-                
-        // first get capabilities to know available time range
-        SOSServiceCapabilities caps = (SOSServiceCapabilities)new OWSUtils().getCapabilities(HTTP_ENDPOINT, "SOS", "2.0");
-        TimeExtent timePeriod = ((SOSOfferingCapabilities)caps.getLayer(URI_OFFERING1)).getPhenomenonTime();
-        System.out.println("Available time period is " + timePeriod.getIsoString(0));
-        
-        // then get obs
-        double stopTime = System.currentTimeMillis() / 1000.0;
-        DOMHelper dom = sendRequest(generateGetObsTimeRange(URI_OFFERING1, URI_PROP1, timePeriod.getStartTime(), stopTime), false);
-        assertEquals("Wrong number of observations returned", NUM_GEN_SAMPLES, dom.getElements("*/OM_Observation").getLength());
-    }
-    
-    
-    @Test
-    public void testGetObsTwoOfferingsWithPost() throws Exception
-    {
-        deployService(buildSensorProvider1(), buildSensorProvider2());
-        DOMHelper dom = sendRequest(generateGetObsStartNow(URI_OFFERING1, URI_PROP1), true);
-        
-        assertEquals("Wrong number of observations returned", NUM_GEN_SAMPLES, dom.getElements("*/OM_Observation").getLength());
-    }
-    
-    
-    @Test
-    public void testGetObsTwoOfferingsByFoi() throws Exception
-    {
-        obsFoiMap.put(1, 1);
-        obsFoiMap.put(3, 2);
-        obsFoiMap.put(4, 3);
-        
-        deployService(buildSensorProvider1(), buildSensorProvider2WithObsStorage());
-        
-        // wait until data has been produced and archived
-        FakeSensor sensor = getSensorModule(1);
-        while (sensor.getAllOutputs().get(NAME_OUTPUT2).isEnabled())
-            Thread.sleep(((long)SAMPLING_PERIOD*500));
-        DOMHelper dom;
-        
-        dom = sendRequest(generateGetObsByFoi(URI_OFFERING2, URI_PROP2, 1), true);        
-        assertEquals("Wrong number of observations returned", 2, dom.getElements("*/OM_Observation").getLength());
-        
-        dom = sendRequest(generateGetObsByFoi(URI_OFFERING2, URI_PROP2, 2), true);        
-        assertEquals("Wrong number of observations returned", 1, dom.getElements("*/OM_Observation").getLength());
-        
-        dom = sendRequest(generateGetObsByFoi(URI_OFFERING2, URI_PROP2, 3), true);        
-        assertEquals("Wrong number of observations returned", 2, dom.getElements("*/OM_Observation").getLength());
-        
-        dom = sendRequest(generateGetObsByFoi(URI_OFFERING2, URI_PROP2, 1, 2), true);        
-        assertEquals("Wrong number of observations returned", 3, dom.getElements("*/OM_Observation").getLength());
-        
-        dom = sendRequest(generateGetObsByFoi(URI_OFFERING2, URI_PROP2, 1, 2, 3), true);        
-        assertEquals("Wrong number of observations returned", NUM_GEN_SAMPLES, dom.getElements("*/OM_Observation").getLength());
-    }
-    
-    
-    @Test
-    public void testGetObsByBbox() throws Exception
-    {
-        obsFoiMap.put(1, 1);
-        obsFoiMap.put(3, 2);
-        obsFoiMap.put(4, 3);
-        
-        deployService(buildSensorProvider2WithObsStorage());
-        
-        // wait until data has been produced and archived
-        FakeSensor sensor = getSensorModule(0);
-        while (sensor.getAllOutputs().get(NAME_OUTPUT2).isEnabled())
-            Thread.sleep(((long)SAMPLING_PERIOD*500));
-        DOMHelper dom;
-        
-        dom = sendRequest(generateGetObsByBbox(URI_OFFERING2, URI_PROP2, new Bbox(0,0,0,0)), true);        
-        assertEquals("Wrong number of observations returned", 0, dom.getElements("*/OM_Observation").getLength());
-        
-        dom = sendRequest(generateGetObsByBbox(URI_OFFERING2, URI_PROP2, new Bbox(0,0,1.5,1.5)), true);        
-        assertEquals("Wrong number of observations returned", 2, dom.getElements("*/OM_Observation").getLength());
-        
-        dom = sendRequest(generateGetObsByBbox(URI_OFFERING2, URI_PROP2, new Bbox(1.5,1.5,2.0,2.0)), true);
-        assertEquals("Wrong number of observations returned", 1, dom.getElements("*/OM_Observation").getLength());
-    }
-    
-    
-    @Test(expected = OGCException.class)
-    public void testGetObsWrongFormat() throws Exception
-    {
-        deployService(buildSensorProvider1());
-        
-        InputStream is = new URL(HTTP_ENDPOINT + "?service=SOS&version=2.0&request=GetObservation&offering=urn:mysos:sensor1&observedProperty=urn:blabla:temperature&responseFormat=badformat").openStream();
-        ByteArrayOutputStream os = new ByteArrayOutputStream();
-        IOUtils.copy(is, os);
-        
-        // read back and print
-        ByteArrayInputStream bis = new ByteArrayInputStream(os.toByteArray());
-        IOUtils.copy(bis, System.out);
-        bis.reset();
-        
-        // parse and generate exception
-        OGCExceptionReader.parseException(bis);
-    }
-    
-    
-    protected DescribeSensorRequest generateDescribeSensor(String procId)
-    {
-        DescribeSensorRequest ds = new DescribeSensorRequest();
-        ds.setGetServer(HTTP_ENDPOINT);
-        ds.setVersion("2.0");
-        ds.setProcedureID(procId);
-        return ds;
-    }
-    
-    
-    protected GetObservationRequest generateGetObs(String offeringId, String obsProp)
-    {
-        GetObservationRequest getObs = new GetObservationRequest();
-        getObs.setGetServer(HTTP_ENDPOINT);
-        getObs.setVersion("2.0");
-        getObs.setOffering(offeringId);
-        getObs.getObservables().add(obsProp);
-        return getObs;
-    }
-    
-    
-    protected GetObservationRequest generateGetObsStartNow(String offeringId, String obsProp)
-    {
-        GetObservationRequest getObs = generateGetObs(offeringId, obsProp);
-        double futureTime = System.currentTimeMillis()/1000.0 + 3600.;
-        getObs.setTime(TimeExtent.getPeriodStartingNow(futureTime));
-        return getObs;
-    }
-    
-    
-    protected GetObservationRequest generateGetObsEndNow(String offeringId, String obsProp)
-    {
-        GetObservationRequest getObs = generateGetObs(offeringId, obsProp);
-        double pastTime = System.currentTimeMillis()/1000.0 - 3600.;
-        getObs.setTime(TimeExtent.getPeriodEndingNow(pastTime));        
-        return getObs;
-    }
-    
-    
-    protected GetObservationRequest generateGetObsTimeRange(String offeringId, String obsProp, double beginTime, double endTime)
-    {
-        GetObservationRequest getObs = generateGetObs(offeringId, obsProp);
-        getObs.setTime(new TimeExtent(beginTime, endTime));
-        return getObs;
-    }
-    
-    
-    protected GetObservationRequest generateGetObsByFoi(String offeringId, String obsProp, int... foiNums)
-    {
-        GetObservationRequest getObs = generateGetObs(offeringId, obsProp);
-        for (int foiNum: foiNums)
-            getObs.getFoiIDs().add(FakeSensorNetWithFoi.FOI_UID_PREFIX + foiNum);
-        return getObs;
-    }
-    
-    
-    protected GetObservationRequest generateGetObsByBbox(String offeringId, String obsProp, Bbox bbox)
-    {
-        GetObservationRequest getObs = generateGetObs(offeringId, obsProp);
-        getObs.setBbox(bbox);
-        return getObs;
-    }
-    
-    
-    // TODO test getresult replay
-    
-    
-    @Test
-    public void testGetFoisByID() throws Exception
-    {
-        obsFoiMap.put(1, 1);
-        obsFoiMap.put(3, 2);
-        obsFoiMap.put(4, 3);
-        
-        deployService(buildSensorProvider1(), buildSensorProvider2WithObsStorage());
-        
-        // wait until data has been produced and archived
-        FakeSensor sensor = getSensorModule(1);
-        while (sensor.getAllOutputs().get(NAME_OUTPUT2).isEnabled())
-            Thread.sleep(((long)SAMPLING_PERIOD*500));        
-        
-        testGetFoisByID(1);
-        testGetFoisByID(2);
-        testGetFoisByID(3);
-        testGetFoisByID(1, 2);
-        testGetFoisByID(1, 3);
-        testGetFoisByID(3, 2);
-        testGetFoisByID(1, 2, 3);
-        testGetFoisByID(2, 3, 1);
-    }
-    
-    
-    @Test
-    public void testGetFoisByIDSoap() throws Exception
-    {
-        deployService(buildSensorProvider2WithObsStorage());
-                
-        GetFeatureOfInterestRequest req = new GetFeatureOfInterestRequest();
-        req.setGetServer(HTTP_ENDPOINT);
-        req.setVersion("2.0");
-        req.setSoapVersion(OWSUtils.SOAP12_URI);
-        req.getFoiIDs().add(FakeSensorNetWithFoi.FOI_UID_PREFIX+1);
-        DOMHelper dom = sendSoapRequest(req);
-        
-        assertEquals(OWSUtils.SOAP12_URI, dom.getBaseElement().getNamespaceURI());
-        assertEquals("Wrong number of features returned", 1, dom.getElements("*/*").getLength());
-    }
-    
-    
-    protected void testGetFoisByID(int... foiNums) throws Exception
-    {
-        GetFeatureOfInterestRequest req = new GetFeatureOfInterestRequest();
-        req.setGetServer(HTTP_ENDPOINT);
-        req.setVersion("2.0");
-        for (int foiNum: foiNums)
-            req.getFoiIDs().add(FakeSensorNetWithFoi.FOI_UID_PREFIX + foiNum);
-        
-        DOMHelper dom = sendRequest(req, false); 
-        assertEquals("Wrong number of features returned", foiNums.length, dom.getElements("*/*").getLength());
-        
-        NodeList nodes = dom.getElements("*/*");
-        for (int i=0; i<nodes.getLength(); i++)
-        {
-            String fid = dom.getAttributeValue((Element)nodes.item(i), "id");
-            assertEquals("F" + foiNums[i], fid);
-        }
-    }
-    
-    
-    @Test
-    public void testGetFoisByBbox() throws Exception
-    {
-        obsFoiMap.put(2, 1);
-        obsFoiMap.put(4, 2);
-        obsFoiMap.put(5, 3);
-        
-        deployService(buildSensorProvider1(), buildSensorProvider2WithObsStorage());
-        
-        // wait until data has been produced and archived
-        FakeSensor sensor = getSensorModule(1);
-        while (sensor.getAllOutputs().get(NAME_OUTPUT2).isEnabled())
-            Thread.sleep(((long)SAMPLING_PERIOD*500));
-        
-        testGetFoisByBbox(new Bbox(0.5, 0.5, 0.0, 1.5, 1.5, 0.0), 1);
-        testGetFoisByBbox(new Bbox(1.5, 1.5, 0.0, 2.5, 2.5, 0.0), 2);
-        testGetFoisByBbox(new Bbox(0.5, 0.5, 0.0, 2.5, 2.5, 0.0), 1, 2);
-        testGetFoisByBbox(new Bbox(0.5, 0.5, 0.0, 3.5, 3.5, 0.0), 1, 2, 3);
-    }
-    
-    
-    protected void testGetFoisByBbox(Bbox bbox, int... foiNums) throws Exception
-    {
-        GetFeatureOfInterestRequest req = new GetFeatureOfInterestRequest();
-        req.setGetServer(HTTP_ENDPOINT);
-        req.setVersion("2.0");
-        req.setBbox(bbox);
-        
-        DOMHelper dom = sendRequest(req, false); 
-        assertEquals("Wrong number of features returned", foiNums.length, dom.getElements("*/*").getLength());
-        
-        NodeList nodes = dom.getElements("*/*");
-        for (int i=0; i<nodes.getLength(); i++)
-        {
-            String fid = dom.getAttributeValue((Element)nodes.item(i), "id");
-            assertEquals("F" + foiNums[i], fid);
-        }
-    }
-    
-    
-    @Test
-    public void testGetFoisByProcedure() throws Exception
-    {
-        obsFoiMap.put(2, 1);
-        obsFoiMap.put(4, 2);
-        obsFoiMap.put(5, 3);
-        
-        deployService(buildSensorProvider1(), buildSensorProvider2WithObsStorage());
-        
-        // wait until data has been produced and archived
-        FakeSensor sensor = getSensorModule(1);
-        while (sensor.getAllOutputs().get(NAME_OUTPUT2).isEnabled())
-            Thread.sleep(((long)SAMPLING_PERIOD*500));
-        
-        testGetFoisByProcedure(Arrays.asList(UID_SENSOR2), 1, 2, 3);
-        testGetFoisByProcedure(Arrays.asList(UID_SENSOR1), 1, 2, 3);
-        testGetFoisByProcedure(Arrays.asList(UID_SENSOR1, UID_SENSOR2), 1, 2, 3);
-    }
-    
-    
-    protected void testGetFoisByProcedure(List<String> procIDs, int... foiNums) throws Exception
-    {
-        GetFeatureOfInterestRequest req = new GetFeatureOfInterestRequest();
-        req.setGetServer(HTTP_ENDPOINT);
-        req.setVersion("2.0");
-        req.getProcedures().addAll(procIDs);
-        
-        DOMHelper dom = sendRequest(req, false); 
-        assertEquals("Wrong number of features returned", foiNums.length, dom.getElements("*/*").getLength());
-        
-        NodeList nodes = dom.getElements("*/*");
-        for (int i=0; i<nodes.getLength(); i++)
-        {
-            String fid = dom.getAttributeValue((Element)nodes.item(i), "id");
-            assertEquals("F" + foiNums[i], fid);
-        }
-    }
-    
-    
-    @Test
-    public void testGetFoisByObservables() throws Exception
-    {
-        obsFoiMap.put(2, 1);
-        obsFoiMap.put(4, 2);
-        obsFoiMap.put(5, 3);
-        
-        deployService(buildSensorProvider1(), buildSensorProvider2WithObsStorage());
-        
-        // wait until data has been produced and archived
-        FakeSensor sensor = getSensorModule(1);
-        while (sensor.getAllOutputs().get(NAME_OUTPUT2).isEnabled())
-            Thread.sleep(((long)SAMPLING_PERIOD*500));
-        
-        testGetFoisByObservables(Arrays.asList("urn:blabla:image"), 1, 2, 3);
-        testGetFoisByObservables(Arrays.asList("urn:blabla:RedChannel"), 1, 2, 3);
-        testGetFoisByObservables(Arrays.asList("urn:blabla:GreenChannel"), 1, 2, 3);
-        testGetFoisByObservables(Arrays.asList("urn:blabla:BlueChannel"), 1, 2, 3);
-        testGetFoisByObservables(Arrays.asList("urn:blabla:weatherData"), 1, 2, 3);
-    }
-    
-    
-    protected void testGetFoisByObservables(List<String> obsIDs, int... foiNums) throws Exception
-    {
-        GetFeatureOfInterestRequest req = new GetFeatureOfInterestRequest();
-        req.setGetServer(HTTP_ENDPOINT);
-        req.setVersion("2.0");
-        req.getObservables().addAll(obsIDs);
-        
-        DOMHelper dom = sendRequest(req, false); 
-        assertEquals("Wrong number of features returned", foiNums.length, dom.getElements("*/*").getLength());
-        
-        NodeList nodes = dom.getElements("*/*");
-        for (int i=0; i<nodes.getLength(); i++)
-        {
-            String fid = dom.getAttributeValue((Element)nodes.item(i), "id");
-            assertEquals("F" + foiNums[i], fid);
-        }
-=======
     }
     
     
@@ -2189,6 +1075,32 @@
     }
     
     
+    @Test
+    public void testGetObsByBbox() throws Exception
+    {
+        obsFoiMap.put(1, 1);
+        obsFoiMap.put(3, 2);
+        obsFoiMap.put(4, 3);
+        
+        deployService(buildSensorProvider2WithObsStorage());
+        
+        // wait until data has been produced and archived
+        FakeSensor sensor = getSensorModule(0);
+        while (sensor.getOutputs().get(NAME_OUTPUT2).isEnabled())
+            Thread.sleep(((long)SAMPLING_PERIOD*500));
+        DOMHelper dom;
+        
+        dom = sendRequest(generateGetObsByBbox(URI_OFFERING2, URI_PROP2, new Bbox(0,0,0,0)), true);        
+        assertEquals("Wrong number of observations returned", 0, dom.getElements("*/OM_Observation").getLength());
+        
+        dom = sendRequest(generateGetObsByBbox(URI_OFFERING2, URI_PROP2, new Bbox(0,0,1.5,1.5)), true);        
+        assertEquals("Wrong number of observations returned", 2, dom.getElements("*/OM_Observation").getLength());
+        
+        dom = sendRequest(generateGetObsByBbox(URI_OFFERING2, URI_PROP2, new Bbox(1.5,1.5,2.0,2.0)), true);
+        assertEquals("Wrong number of observations returned", 1, dom.getElements("*/OM_Observation").getLength());
+    }
+    
+    
     @Test(expected = OGCException.class)
     public void testGetObsWrongFormat() throws Exception
     {
@@ -2260,6 +1172,14 @@
         GetObservationRequest getObs = generateGetObs(offeringId, obsProp);
         for (int foiNum: foiNums)
             getObs.getFoiIDs().add(FakeSensorNetWithFoi.FOI_UID_PREFIX + foiNum);
+        return getObs;
+    }
+    
+    
+    protected GetObservationRequest generateGetObsByBbox(String offeringId, String obsProp, Bbox bbox)
+    {
+        GetObservationRequest getObs = generateGetObs(offeringId, obsProp);
+        getObs.setBbox(bbox);
         return getObs;
     }
     
@@ -2446,7 +1366,6 @@
             String fid = dom.getAttributeValue((Element)nodes.item(i), "id");
             assertEquals("F" + foiNums[i], fid);
         }
->>>>>>> cf1cdd57
     }
     
    
@@ -2455,16 +1374,9 @@
     {
         try
         {
-<<<<<<< HEAD
-            if (registry != null)
-                registry.shutdown(false, false);
-            HttpServer.getInstance().cleanup();
-            SensorHub.clearInstance();
-=======
             if (moduleRegistry != null)
                 moduleRegistry.shutdown(false, false);
             HttpServer.getInstance().cleanup();
->>>>>>> cf1cdd57
         }
         catch (Exception e)
         {
